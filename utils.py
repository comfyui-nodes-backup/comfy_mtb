from PIL import Image
import numpy as np
import torch
from pathlib import Path
import sys
from typing import List
import signal
from contextlib import suppress
from queue import Queue, Empty
import subprocess
import threading
import os
import math

<<<<<<< HEAD
from typing import List, Optional
from pytoshop.user import nested_layers
from pytoshop import enums
# from pytoshop.layers import LayerMask, LayerRecord
from .log import log
=======
try:
    from .log import log
except ImportError:
    try:
        from log import log

        log.warn("Imported log without relative path")
    except ImportError:
        import logging

        log = logging.getLogger("comfy mtb utils")
        log.warn("[comfy mtb] You probably called the file outside a module.")


# region MISC Utilities
def hex_to_rgb(hex_color):
    try:
        hex_color = hex_color.lstrip("#")
        return tuple(int(hex_color[i : i + 2], 16) for i in (0, 2, 4))
    except ValueError:
        log.error(f"Invalid hex color: {hex_color}")
        return (0, 0, 0)
>>>>>>> a71c273b


def add_path(path, prepend=False):
    if isinstance(path, list):
        for p in path:
            add_path(p, prepend)
        return

    if isinstance(path, Path):
        path = path.resolve().as_posix()

    if path not in sys.path:
        if prepend:
            sys.path.insert(0, path)
        else:
            sys.path.append(path)


def enqueue_output(out, queue):
    for line in iter(out.readline, b""):
        queue.put(line)
    out.close()


def run_command(cmd):
    if isinstance(cmd, str):
        shell_cmd = cmd
    elif isinstance(cmd, list):
        shell_cmd = ""
        for arg in cmd:
            if isinstance(arg, Path):
                arg = arg.as_posix()
            shell_cmd += f"{arg} "
    else:
        raise ValueError(
            "Invalid 'cmd' argument. It must be a string or a list of arguments."
        )

    process = subprocess.Popen(
        shell_cmd,
        stdout=subprocess.PIPE,
        stderr=subprocess.PIPE,
        universal_newlines=True,
        shell=True,
    )

    # Create separate threads to read standard output and standard error streams
    stdout_queue = Queue()
    stderr_queue = Queue()
    stdout_thread = threading.Thread(
        target=enqueue_output, args=(process.stdout, stdout_queue)
    )
    stderr_thread = threading.Thread(
        target=enqueue_output, args=(process.stderr, stderr_queue)
    )
    stdout_thread.daemon = True
    stderr_thread.daemon = True
    stdout_thread.start()
    stderr_thread.start()

    interrupted = False

    def signal_handler(signum, frame):
        nonlocal interrupted
        interrupted = True
        print("Command execution interrupted.")

    # Register the signal handler for keyboard interrupts (SIGINT)
    signal.signal(signal.SIGINT, signal_handler)

    # Process output from both streams until the process completes or interrupted
    while not interrupted and (
        process.poll() is None or not stdout_queue.empty() or not stderr_queue.empty()
    ):
        with suppress(Empty):
            stdout_line = stdout_queue.get_nowait()
            if stdout_line.strip() != "":
                print(stdout_line.strip())
        with suppress(Empty):
            stderr_line = stderr_queue.get_nowait()
            if stderr_line.strip() != "":
                print(stderr_line.strip())
    return_code = process.returncode

    if return_code == 0 and not interrupted:
        print("Command executed successfully!")
    else:
        if not interrupted:
            print(f"Command failed with return code: {return_code}")


# todo use the requirements library
reqs_map = {
    "onnxruntime": "onnxruntime-gpu==1.15.1",
    "basicsr": "basicsr==1.4.2",
    "rembg": "rembg==2.0.50",
    "qrcode": "qrcode[pil]",
}


def import_install(package_name):
    from pip._internal import main as pip_main

    try:
        __import__(package_name)
    except ImportError:
        package_spec = reqs_map.get(package_name)
        if package_spec is None:
            print(f"Installing {package_name}")
            package_spec = package_name

        pip_main(["install", package_spec])
        __import__(package_name)


# endregion


# region GLOBAL VARIABLES
# - detect mode
comfy_mode = None
if os.environ.get("COLAB_GPU"):
    comfy_mode = "colab"
elif "python_embeded" in sys.executable:
    comfy_mode = "embeded"
elif ".venv" in sys.executable:
    comfy_mode = "venv"

# - Get the absolute path of the parent directory of the current script
here = Path(__file__).parent.resolve()

# - Construct the absolute path to the ComfyUI directory
comfy_dir = here.parent.parent

# - Construct the path to the font file
font_path = here / "font.ttf"

<<<<<<< HEAD
# Add exteextern folder to path
=======
# - Add extern folder to path
>>>>>>> a71c273b
extern_root = here / "extern"
add_path(extern_root)
for pth in extern_root.iterdir():
    if pth.is_dir():
        add_path(pth)

# - Add the ComfyUI directory and custom nodes path to the sys.path list
add_path(comfy_dir)
add_path((comfy_dir / "custom_nodes"))

PIL_FILTER_MAP = {
    "nearest": Image.Resampling.NEAREST,
    "box": Image.Resampling.BOX,
    "bilinear": Image.Resampling.BILINEAR,
    "hamming": Image.Resampling.HAMMING,
    "bicubic": Image.Resampling.BICUBIC,
    "lanczos": Image.Resampling.LANCZOS,
}
# endregion


# region TENSOR UTILITIES
def tensor2pil(image: torch.Tensor) -> List[Image.Image]:
    batch_count = image.size(0) if len(image.shape) > 3 else 1
    if batch_count > 1:
        out = []
        for i in range(batch_count):
            out.extend(tensor2pil(image[i]))
        return out

    return [
        Image.fromarray(
            np.clip(255.0 * image.cpu().numpy().squeeze(), 0, 255).astype(np.uint8)
        )
    ]


def pil2tensor(image: Image.Image | List[Image.Image]) -> torch.Tensor:
    if isinstance(image, list):
        return torch.cat([pil2tensor(img) for img in image], dim=0)

    return torch.from_numpy(np.array(image).astype(np.float32) / 255.0).unsqueeze(0)


def np2tensor(img_np: np.ndarray | List[np.ndarray]) -> torch.Tensor:
    if isinstance(img_np, list):
        return torch.cat([np2tensor(img) for img in img_np], dim=0)

    return torch.from_numpy(img_np.astype(np.float32) / 255.0).unsqueeze(0)


def tensor2np(tensor: torch.Tensor) -> List[np.ndarray]:
    batch_count = tensor.size(0) if len(tensor.shape) > 3 else 1
    if batch_count > 1:
        out = []
        for i in range(batch_count):
            out.extend(tensor2np(tensor[i]))
        return out

    return [np.clip(255.0 * tensor.cpu().numpy().squeeze(), 0, 255).astype(np.uint8)]


<<<<<<< HEAD
def tensor2pytolayer(
    tensor: torch.Tensor,
    name: str,
    visible: bool = True,
    opacity: int = 255,
    group_id: int = 0,
    blend_mode=enums.BlendMode.normal,
    x: int = 0,
    y: int = 0,
    # channels: int = 3,
    metadata: dict = {},
    layer_color=0,
    color_mode=None,
    mask: Optional[torch.Tensor] = None,  # Add the mask parameter with default value as None
) -> nested_layers.Image:
    batch_count = 1
    if len(tensor.shape) > 3:
        batch_count = tensor.size(0)

    if batch_count > 1:
        raise Exception(
            f"Only one image is supported (batch size is currently {batch_count})"
        )
    out_channels = tensor2pil(tensor)[0]
    arr = np.array(out_channels)
    
     # If a mask is provided, convert it to numpy array
    if mask is not None:
        mask_arr = np.array(tensor2pil(mask)[0])
    else:
        mask_arr = np.full_like(arr, 255, dtype=np.uint8)

    channels = [arr[:, :, 0], arr[:, :, 1], arr[:, :, 2], mask_arr[:, :, 0]]
    
    
    image =  nested_layers.Image(
        name=name,
        visible=visible,
        opacity=opacity,
        group_id=group_id,
        blend_mode=blend_mode,
        top=y,
        left=x,
        channels=channels,
        metadata=metadata,
        layer_color=layer_color,
        color_mode=color_mode,
    )


    return image
=======
# endregion


# region MODEL Utilities
def download_antelopev2():
    antelopev2_url = "https://drive.google.com/uc?id=18wEUfMNohBJ4K3Ly5wpTejPfDzp-8fI8"

    try:
        import gdown

        import folder_paths

        log.debug("Loading antelopev2 model")

        dest = Path(folder_paths.models_dir) / "insightface"
        archive = dest / "antelopev2.zip"
        final_path = dest / "models" / "antelopev2"
        if not final_path.exists():
            log.info(f"antelopev2 not found, downloading to {dest}")
            gdown.download(
                antelopev2_url,
                archive.as_posix(),
                resume=True,
            )

            log.info(f"Unzipping antelopev2 to {final_path}")

            if archive.exists():
                # we unzip it
                import zipfile

                with zipfile.ZipFile(archive.as_posix(), "r") as zip_ref:
                    zip_ref.extractall(final_path.parent.as_posix())

    except Exception as e:
        log.error(
            f"Could not load or download antelopev2 model, download it manually from {antelopev2_url}"
        )
        raise e


# endregion


# region UV Utilities


def create_uv_map_tensor(width=512, height=512):
    u = torch.linspace(0.0, 1.0, steps=width)
    v = torch.linspace(0.0, 1.0, steps=height)

    U, V = torch.meshgrid(u, v)

    uv_map = torch.zeros(height, width, 3, dtype=torch.float32)
    uv_map[:, :, 0] = U.t()
    uv_map[:, :, 1] = V.t()

    return uv_map.unsqueeze(0)


# endregion


# region ANIMATION Utilities
def apply_easing(value, easing_type):
    if value < 0 or value > 1:
        raise ValueError("The value should be between 0 and 1.")

    if easing_type == "Linear":
        return value

    # Back easing functions
    def easeInBack(t):
        s = 1.70158
        return t * t * ((s + 1) * t - s)

    def easeOutBack(t):
        s = 1.70158
        return ((t - 1) * t * ((s + 1) * t + s)) + 1

    def easeInOutBack(t):
        s = 1.70158 * 1.525
        if t < 0.5:
            return (t * t * (t * (s + 1) - s)) * 2
        return ((t - 2) * t * ((s + 1) * t + s) + 2) * 2

    # Elastic easing functions
    def easeInElastic(t):
        if t == 0:
            return 0
        if t == 1:
            return 1
        p = 0.3
        s = p / 4
        return -(math.pow(2, 10 * (t - 1)) * math.sin((t - 1 - s) * (2 * math.pi) / p))

    def easeOutElastic(t):
        if t == 0:
            return 0
        if t == 1:
            return 1
        p = 0.3
        s = p / 4
        return math.pow(2, -10 * t) * math.sin((t - s) * (2 * math.pi) / p) + 1

    def easeInOutElastic(t):
        if t == 0:
            return 0
        if t == 1:
            return 1
        p = 0.3 * 1.5
        s = p / 4
        t = t * 2
        if t < 1:
            return -0.5 * (
                math.pow(2, 10 * (t - 1)) * math.sin((t - 1 - s) * (2 * math.pi) / p)
            )
        return (
            0.5 * math.pow(2, -10 * (t - 1)) * math.sin((t - 1 - s) * (2 * math.pi) / p)
            + 1
        )

    # Bounce easing functions
    def easeInBounce(t):
        return 1 - easeOutBounce(1 - t)

    def easeOutBounce(t):
        if t < (1 / 2.75):
            return 7.5625 * t * t
        elif t < (2 / 2.75):
            t -= 1.5 / 2.75
            return 7.5625 * t * t + 0.75
        elif t < (2.5 / 2.75):
            t -= 2.25 / 2.75
            return 7.5625 * t * t + 0.9375
        else:
            t -= 2.625 / 2.75
            return 7.5625 * t * t + 0.984375

    def easeInOutBounce(t):
        if t < 0.5:
            return easeInBounce(t * 2) * 0.5
        return easeOutBounce(t * 2 - 1) * 0.5 + 0.5

    # Quart easing functions
    def easeInQuart(t):
        return t * t * t * t

    def easeOutQuart(t):
        t -= 1
        return -(t**2 * t * t - 1)

    def easeInOutQuart(t):
        t *= 2
        if t < 1:
            return 0.5 * t * t * t * t
        t -= 2
        return -0.5 * (t**2 * t * t - 2)

    # Cubic easing functions
    def easeInCubic(t):
        return t * t * t

    def easeOutCubic(t):
        t -= 1
        return t**2 * t + 1

    def easeInOutCubic(t):
        t *= 2
        if t < 1:
            return 0.5 * t * t * t
        t -= 2
        return 0.5 * (t**2 * t + 2)

    # Circ easing functions
    def easeInCirc(t):
        return -(math.sqrt(1 - t * t) - 1)

    def easeOutCirc(t):
        t -= 1
        return math.sqrt(1 - t**2)

    def easeInOutCirc(t):
        t *= 2
        if t < 1:
            return -0.5 * (math.sqrt(1 - t**2) - 1)
        t -= 2
        return 0.5 * (math.sqrt(1 - t**2) + 1)

    # Sine easing functions
    def easeInSine(t):
        return -math.cos(t * (math.pi / 2)) + 1

    def easeOutSine(t):
        return math.sin(t * (math.pi / 2))

    def easeInOutSine(t):
        return -0.5 * (math.cos(math.pi * t) - 1)

    easing_functions = {
        "Sine In": easeInSine,
        "Sine Out": easeOutSine,
        "Sine In/Out": easeInOutSine,
        "Quart In": easeInQuart,
        "Quart Out": easeOutQuart,
        "Quart In/Out": easeInOutQuart,
        "Cubic In": easeInCubic,
        "Cubic Out": easeOutCubic,
        "Cubic In/Out": easeInOutCubic,
        "Circ In": easeInCirc,
        "Circ Out": easeOutCirc,
        "Circ In/Out": easeInOutCirc,
        "Back In": easeInBack,
        "Back Out": easeOutBack,
        "Back In/Out": easeInOutBack,
        "Elastic In": easeInElastic,
        "Elastic Out": easeOutElastic,
        "Elastic In/Out": easeInOutElastic,
        "Bounce In": easeInBounce,
        "Bounce Out": easeOutBounce,
        "Bounce In/Out": easeInOutBounce,
    }

    function_ease = easing_functions.get(easing_type)
    if function_ease:
        return function_ease(value)

    log.error(f"Unknown easing type: {easing_type}")
    log.error(f"Available easing types: {list(easing_functions.keys())}")
    raise ValueError(f"Unknown easing type: {easing_type}")


# endregion
>>>>>>> a71c273b
<|MERGE_RESOLUTION|>--- conflicted
+++ resolved
@@ -3,6 +3,12 @@
 import torch
 from pathlib import Path
 import sys
+
+from typing import List, Optional
+from pytoshop.user import nested_layers
+from pytoshop import enums
+# from pytoshop.layers import LayerMask, LayerRecord
+from .log import log
 from typing import List
 import signal
 from contextlib import suppress
@@ -12,13 +18,6 @@
 import os
 import math
 
-<<<<<<< HEAD
-from typing import List, Optional
-from pytoshop.user import nested_layers
-from pytoshop import enums
-# from pytoshop.layers import LayerMask, LayerRecord
-from .log import log
-=======
 try:
     from .log import log
 except ImportError:
@@ -41,7 +40,6 @@
     except ValueError:
         log.error(f"Invalid hex color: {hex_color}")
         return (0, 0, 0)
->>>>>>> a71c273b
 
 
 def add_path(path, prepend=False):
@@ -179,11 +177,7 @@
 # - Construct the path to the font file
 font_path = here / "font.ttf"
 
-<<<<<<< HEAD
-# Add exteextern folder to path
-=======
 # - Add extern folder to path
->>>>>>> a71c273b
 extern_root = here / "extern"
 add_path(extern_root)
 for pth in extern_root.iterdir():
@@ -246,59 +240,6 @@
     return [np.clip(255.0 * tensor.cpu().numpy().squeeze(), 0, 255).astype(np.uint8)]
 
 
-<<<<<<< HEAD
-def tensor2pytolayer(
-    tensor: torch.Tensor,
-    name: str,
-    visible: bool = True,
-    opacity: int = 255,
-    group_id: int = 0,
-    blend_mode=enums.BlendMode.normal,
-    x: int = 0,
-    y: int = 0,
-    # channels: int = 3,
-    metadata: dict = {},
-    layer_color=0,
-    color_mode=None,
-    mask: Optional[torch.Tensor] = None,  # Add the mask parameter with default value as None
-) -> nested_layers.Image:
-    batch_count = 1
-    if len(tensor.shape) > 3:
-        batch_count = tensor.size(0)
-
-    if batch_count > 1:
-        raise Exception(
-            f"Only one image is supported (batch size is currently {batch_count})"
-        )
-    out_channels = tensor2pil(tensor)[0]
-    arr = np.array(out_channels)
-    
-     # If a mask is provided, convert it to numpy array
-    if mask is not None:
-        mask_arr = np.array(tensor2pil(mask)[0])
-    else:
-        mask_arr = np.full_like(arr, 255, dtype=np.uint8)
-
-    channels = [arr[:, :, 0], arr[:, :, 1], arr[:, :, 2], mask_arr[:, :, 0]]
-    
-    
-    image =  nested_layers.Image(
-        name=name,
-        visible=visible,
-        opacity=opacity,
-        group_id=group_id,
-        blend_mode=blend_mode,
-        top=y,
-        left=x,
-        channels=channels,
-        metadata=metadata,
-        layer_color=layer_color,
-        color_mode=color_mode,
-    )
-
-
-    return image
-=======
 # endregion
 
 
@@ -532,4 +473,291 @@
 
 
 # endregion
->>>>>>> a71c273b
+
+
+# endregion
+
+
+# region MODEL Utilities
+def download_antelopev2():
+    antelopev2_url = "https://drive.google.com/uc?id=18wEUfMNohBJ4K3Ly5wpTejPfDzp-8fI8"
+
+    try:
+        import gdown
+
+        import folder_paths
+
+        log.debug("Loading antelopev2 model")
+
+        dest = Path(folder_paths.models_dir) / "insightface"
+        archive = dest / "antelopev2.zip"
+        final_path = dest / "models" / "antelopev2"
+        if not final_path.exists():
+            log.info(f"antelopev2 not found, downloading to {dest}")
+            gdown.download(
+                antelopev2_url,
+                archive.as_posix(),
+                resume=True,
+            )
+
+            log.info(f"Unzipping antelopev2 to {final_path}")
+
+            if archive.exists():
+                # we unzip it
+                import zipfile
+
+                with zipfile.ZipFile(archive.as_posix(), "r") as zip_ref:
+                    zip_ref.extractall(final_path.parent.as_posix())
+
+    except Exception as e:
+        log.error(
+            f"Could not load or download antelopev2 model, download it manually from {antelopev2_url}"
+        )
+        raise e
+
+
+# endregion
+
+
+# region UV Utilities
+
+
+def create_uv_map_tensor(width=512, height=512):
+    u = torch.linspace(0.0, 1.0, steps=width)
+    v = torch.linspace(0.0, 1.0, steps=height)
+
+    U, V = torch.meshgrid(u, v)
+
+    uv_map = torch.zeros(height, width, 3, dtype=torch.float32)
+    uv_map[:, :, 0] = U.t()
+    uv_map[:, :, 1] = V.t()
+
+    return uv_map.unsqueeze(0)
+
+
+# endregion
+
+
+# region ANIMATION Utilities
+def apply_easing(value, easing_type):
+    if value < 0 or value > 1:
+        raise ValueError("The value should be between 0 and 1.")
+
+    if easing_type == "Linear":
+        return value
+
+    # Back easing functions
+    def easeInBack(t):
+        s = 1.70158
+        return t * t * ((s + 1) * t - s)
+
+    def easeOutBack(t):
+        s = 1.70158
+        return ((t - 1) * t * ((s + 1) * t + s)) + 1
+
+    def easeInOutBack(t):
+        s = 1.70158 * 1.525
+        if t < 0.5:
+            return (t * t * (t * (s + 1) - s)) * 2
+        return ((t - 2) * t * ((s + 1) * t + s) + 2) * 2
+
+    # Elastic easing functions
+    def easeInElastic(t):
+        if t == 0:
+            return 0
+        if t == 1:
+            return 1
+        p = 0.3
+        s = p / 4
+        return -(math.pow(2, 10 * (t - 1)) * math.sin((t - 1 - s) * (2 * math.pi) / p))
+
+    def easeOutElastic(t):
+        if t == 0:
+            return 0
+        if t == 1:
+            return 1
+        p = 0.3
+        s = p / 4
+        return math.pow(2, -10 * t) * math.sin((t - s) * (2 * math.pi) / p) + 1
+
+    def easeInOutElastic(t):
+        if t == 0:
+            return 0
+        if t == 1:
+            return 1
+        p = 0.3 * 1.5
+        s = p / 4
+        t = t * 2
+        if t < 1:
+            return -0.5 * (
+                math.pow(2, 10 * (t - 1)) * math.sin((t - 1 - s) * (2 * math.pi) / p)
+            )
+        return (
+            0.5 * math.pow(2, -10 * (t - 1)) * math.sin((t - 1 - s) * (2 * math.pi) / p)
+            + 1
+        )
+
+    # Bounce easing functions
+    def easeInBounce(t):
+        return 1 - easeOutBounce(1 - t)
+
+    def easeOutBounce(t):
+        if t < (1 / 2.75):
+            return 7.5625 * t * t
+        elif t < (2 / 2.75):
+            t -= 1.5 / 2.75
+            return 7.5625 * t * t + 0.75
+        elif t < (2.5 / 2.75):
+            t -= 2.25 / 2.75
+            return 7.5625 * t * t + 0.9375
+        else:
+            t -= 2.625 / 2.75
+            return 7.5625 * t * t + 0.984375
+
+    def easeInOutBounce(t):
+        if t < 0.5:
+            return easeInBounce(t * 2) * 0.5
+        return easeOutBounce(t * 2 - 1) * 0.5 + 0.5
+
+    # Quart easing functions
+    def easeInQuart(t):
+        return t * t * t * t
+
+    def easeOutQuart(t):
+        t -= 1
+        return -(t**2 * t * t - 1)
+
+    def easeInOutQuart(t):
+        t *= 2
+        if t < 1:
+            return 0.5 * t * t * t * t
+        t -= 2
+        return -0.5 * (t**2 * t * t - 2)
+
+    # Cubic easing functions
+    def easeInCubic(t):
+        return t * t * t
+
+    def easeOutCubic(t):
+        t -= 1
+        return t**2 * t + 1
+
+    def easeInOutCubic(t):
+        t *= 2
+        if t < 1:
+            return 0.5 * t * t * t
+        t -= 2
+        return 0.5 * (t**2 * t + 2)
+
+    # Circ easing functions
+    def easeInCirc(t):
+        return -(math.sqrt(1 - t * t) - 1)
+
+    def easeOutCirc(t):
+        t -= 1
+        return math.sqrt(1 - t**2)
+
+    def easeInOutCirc(t):
+        t *= 2
+        if t < 1:
+            return -0.5 * (math.sqrt(1 - t**2) - 1)
+        t -= 2
+        return 0.5 * (math.sqrt(1 - t**2) + 1)
+
+    # Sine easing functions
+    def easeInSine(t):
+        return -math.cos(t * (math.pi / 2)) + 1
+
+    def easeOutSine(t):
+        return math.sin(t * (math.pi / 2))
+
+    def easeInOutSine(t):
+        return -0.5 * (math.cos(math.pi * t) - 1)
+
+    easing_functions = {
+        "Sine In": easeInSine,
+        "Sine Out": easeOutSine,
+        "Sine In/Out": easeInOutSine,
+        "Quart In": easeInQuart,
+        "Quart Out": easeOutQuart,
+        "Quart In/Out": easeInOutQuart,
+        "Cubic In": easeInCubic,
+        "Cubic Out": easeOutCubic,
+        "Cubic In/Out": easeInOutCubic,
+        "Circ In": easeInCirc,
+        "Circ Out": easeOutCirc,
+        "Circ In/Out": easeInOutCirc,
+        "Back In": easeInBack,
+        "Back Out": easeOutBack,
+        "Back In/Out": easeInOutBack,
+        "Elastic In": easeInElastic,
+        "Elastic Out": easeOutElastic,
+        "Elastic In/Out": easeInOutElastic,
+        "Bounce In": easeInBounce,
+        "Bounce Out": easeOutBounce,
+        "Bounce In/Out": easeInOutBounce,
+    }
+
+    function_ease = easing_functions.get(easing_type)
+    if function_ease:
+        return function_ease(value)
+
+    log.error(f"Unknown easing type: {easing_type}")
+    log.error(f"Available easing types: {list(easing_functions.keys())}")
+    raise ValueError(f"Unknown easing type: {easing_type}")
+
+
+# endregion
+
+
+def tensor2pytolayer(
+    tensor: torch.Tensor,
+    name: str,
+    visible: bool = True,
+    opacity: int = 255,
+    group_id: int = 0,
+    blend_mode=enums.BlendMode.normal,
+    x: int = 0,
+    y: int = 0,
+    # channels: int = 3,
+    metadata: dict = {},
+    layer_color=0,
+    color_mode=None,
+    mask: Optional[torch.Tensor] = None,  # Add the mask parameter with default value as None
+) -> nested_layers.Image:
+    batch_count = 1
+    if len(tensor.shape) > 3:
+        batch_count = tensor.size(0)
+
+    if batch_count > 1:
+        raise Exception(
+            f"Only one image is supported (batch size is currently {batch_count})"
+        )
+    out_channels = tensor2pil(tensor)[0]
+    arr = np.array(out_channels)
+    
+     # If a mask is provided, convert it to numpy array
+    if mask is not None:
+        mask_arr = np.array(tensor2pil(mask)[0])
+    else:
+        mask_arr = np.full_like(arr, 255, dtype=np.uint8)
+
+    channels = [arr[:, :, 0], arr[:, :, 1], arr[:, :, 2], mask_arr[:, :, 0]]
+    
+    
+    image =  nested_layers.Image(
+        name=name,
+        visible=visible,
+        opacity=opacity,
+        group_id=group_id,
+        blend_mode=blend_mode,
+        top=y,
+        left=x,
+        channels=channels,
+        metadata=metadata,
+        layer_color=layer_color,
+        color_mode=color_mode,
+    )
+
+
+    return image