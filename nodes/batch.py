from io import BytesIO
from typing import List, Literal, Optional, Tuple, Union

import cv2
import numpy as np
import torch
from PIL import Image

from ..log import log
<<<<<<< HEAD
from ..utils import apply_easing, hex_to_rgb, pil2tensor
from .transform import TransformImage
=======
from ..utils import EASINGS, apply_easing, pil2tensor
from .transform import MTB_TransformImage
>>>>>>> 8c629bee


def hex_to_rgb(hex_color: str, bgr: bool = False):
    hex_color = hex_color.lstrip("#")
    if bgr:
        return tuple(int(hex_color[i : i + 2], 16) for i in (4, 2, 0))

    return tuple(int(hex_color[i : i + 2], 16) for i in (0, 2, 4))


class MTB_BatchFloatMath:
    @classmethod
    def INPUT_TYPES(cls):
        return {
            "required": {
                "reverse": ("BOOLEAN", {"default": False}),
                "operation": (
                    ["add", "sub", "mul", "div", "pow", "abs"],
                    {"default": "add"},
                ),
            }
        }

    RETURN_TYPES = ("FLOATS",)
    CATEGORY = "mtb/utils"
    FUNCTION = "execute"

    def execute(self, reverse: bool, operation: str, **kwargs: list[float]):
        res: list[float] = []
        vals = list(kwargs.values())

        if reverse:
            vals = vals[::-1]

        ref_count = len(vals[0])
        for v in vals:
            if len(v) != ref_count:
                raise ValueError(
                    f"All values must have the same length (current: {len(v)}, ref: {ref_count}"
                )

        match operation:
            case "add":
                for i in range(ref_count):
                    result = sum(v[i] for v in vals)
                    res.append(result)
            case "sub":
                for i in range(ref_count):
                    result = vals[0][i] - sum(v[i] for v in vals[1:])
                    res.append(result)
            case "mul":
                for i in range(ref_count):
                    result = vals[0][i] * vals[1][i]
                    res.append(result)
            case "div":
                for i in range(ref_count):
                    result = vals[0][i] / vals[1][i]
                    res.append(result)
            case "pow":
                for i in range(ref_count):
                    result: float = vals[0][i] ** vals[1][i]
                    res.append(result)
            case "abs":
                for i in range(ref_count):
                    result = abs(vals[0][i])
                    res.append(result)
            case _:
                log.info(f"For now this mode ({operation}) is not implemented")

        return (res,)


class MTB_BatchFloatNormalize:
    """Normalize the values in the list of floats"""

    @classmethod
    def INPUT_TYPES(cls):
        return {
            "required": {"floats": ("FLOATS",)},
        }

    RETURN_TYPES = ("FLOATS",)
    RETURN_NAMES = ("normalized_floats",)
    CATEGORY = "mtb/batch"
    FUNCTION = "execute"

    def execute(
        self,
        floats: list[float],
    ):
        min_value = min(floats)
        max_value = max(floats)

        normalized_floats = [
            (x - min_value) / (max_value - min_value) for x in floats
        ]
        log.debug(f"Floats: {floats}")
        log.debug(f"Normalized Floats: {normalized_floats}")

        return (normalized_floats,)


class MTB_BatchTimeWrap:
    """Remap a batch using a time curve (FLOATS)"""

    @classmethod
    def INPUT_TYPES(cls):
        return {
            "required": {
                "target_count": ("INT", {"default": 25, "min": 2}),
                "frames": ("IMAGE",),
                "curve": ("FLOATS",),
            },
        }

    RETURN_TYPES = ("IMAGE", "FLOATS")
    RETURN_NAMES = ("image", "interpolated_floats")
    CATEGORY = "mtb/batch"
    FUNCTION = "execute"

    def execute(
        self, target_count: int, frames: torch.Tensor, curve: list[float]
    ):
        """Apply time warping to a list of video frames based on a curve."""
        log.debug(f"Input frames shape: {frames.shape}")
        log.debug(f"Curve: {curve}")

        total_duration = sum(curve)

        log.debug(f"Total duration: {total_duration}")

        B, H, W, C = frames.shape

        log.debug(f"Batch Size: {B}")

        normalized_times = np.linspace(0, 1, target_count)
        interpolated_curve = np.interp(
            normalized_times, np.linspace(0, 1, len(curve)), curve
        ).tolist()
        log.debug(f"Interpolated curve: {interpolated_curve}")

        interpolated_frame_indices = [
            (B - 1) * value for value in interpolated_curve
        ]
        log.debug(f"Interpolated frame indices: {interpolated_frame_indices}")

        rounded_indices = [
            int(round(idx)) for idx in interpolated_frame_indices
        ]
        rounded_indices = np.clip(rounded_indices, 0, B - 1)

        # Gather frames based on interpolated indices
        warped_frames = []
        for index in rounded_indices:
            warped_frames.append(frames[index].unsqueeze(0))

        warped_tensor = torch.cat(warped_frames, dim=0)
        log.debug(f"Warped frames shape: {warped_tensor.shape}")
        return (warped_tensor, interpolated_curve)


class MTB_BatchMake:
    """Simply duplicates the input frame as a batch"""

    @classmethod
    def INPUT_TYPES(cls):
        return {
            "required": {
                "image": ("IMAGE",),
                "count": ("INT", {"default": 1}),
            }
        }

    RETURN_TYPES = ("IMAGE",)
    FUNCTION = "generate_batch"
    CATEGORY = "mtb/batch"

    def generate_batch(self, image: torch.Tensor, count):
        if len(image.shape) == 3:
            image = image.unsqueeze(0)

        return (image.repeat(count, 1, 1, 1),)


class MTB_BatchShape:
    """Generates a batch of 2D shapes with optional shading (experimental)"""

    @classmethod
    def INPUT_TYPES(cls):
        return {
            "required": {
                "count": ("INT", {"default": 1}),
                "shape": (
                    ["Box", "Circle", "Diamond", "Tube"],
                    {"default": "Circle"},
                ),
                "image_width": ("INT", {"default": 512}),
                "image_height": ("INT", {"default": 512}),
                "shape_size": ("INT", {"default": 100}),
                "color": ("COLOR", {"default": "#ffffff"}),
                "bg_color": ("COLOR", {"default": "#000000"}),
                "shade_color": ("COLOR", {"default": "#000000"}),
                "thickness": ("INT", {"default": 5}),
                "shadex": ("FLOAT", {"default": 0.0}),
                "shadey": ("FLOAT", {"default": 0.0}),
            },
        }

    RETURN_TYPES = ("IMAGE",)
    FUNCTION = "generate_shapes"
    CATEGORY = "mtb/batch"

    def generate_shapes(
        self,
        count,
        shape,
        image_width,
        image_height,
        shape_size,
        color,
        bg_color,
        shade_color,
        thickness,
        shadex,
        shadey,
    ):
        log.debug(f"COLOR: {color}")
        log.debug(f"BG_COLOR: {bg_color}")
        log.debug(f"SHADE_COLOR: {shade_color}")

        # Parse color input to BGR tuple for OpenCV
        color = hex_to_rgb(color)
        bg_color = hex_to_rgb(bg_color)
        shade_color = hex_to_rgb(shade_color)
        res = []
        for _x in range(count):
            # Initialize an image canvas
            canvas = np.full(
                (image_height, image_width, 3), bg_color, dtype=np.uint8
            )
            mask = np.zeros((image_height, image_width), dtype=np.uint8)

            # Compute the center point of the shape
            center = (image_width // 2, image_height // 2)

            if shape == "Box":
                half_size = shape_size // 2
                top_left = (center[0] - half_size, center[1] - half_size)
                bottom_right = (center[0] + half_size, center[1] + half_size)
                cv2.rectangle(mask, top_left, bottom_right, 255, -1)
            elif shape == "Circle":
                cv2.circle(mask, center, shape_size // 2, 255, -1)  # type: ignore
            elif shape == "Diamond":
                pts = np.array(
                    [
                        [center[0], center[1] - shape_size // 2],
                        [center[0] + shape_size // 2, center[1]],
                        [center[0], center[1] + shape_size // 2],
                        [center[0] - shape_size // 2, center[1]],
                    ]
                )
                cv2.fillPoly(mask, [pts], 255)  # type: ignore

            elif shape == "Tube":
                cv2.ellipse(
                    mask,
                    center,
                    (shape_size // 2, shape_size // 2),
                    0,
                    0,
                    360,
                    255,
                    thickness,
                )

            # Color the shape
            canvas[mask == 255] = color

            # Apply shading effects to a separate shading canvas
            shading = np.zeros_like(canvas, dtype=np.float32)
            shading[:, :, 0] = shadex * np.linspace(0, 1, image_width)
            shading[:, :, 1] = shadey * np.linspace(
                0, 1, image_height
            ).reshape(-1, 1)
            shading_canvas = cv2.addWeighted(
                canvas.astype(np.float32), 1, shading, 1, 0
            ).astype(np.uint8)

            # Apply shading only to the shape area using the mask
            canvas[mask == 255] = shading_canvas[mask == 255]
            res.append(canvas)

        return (pil2tensor(res),)


class MTB_BatchFloatFill:
    """Fills a batch float with a single value until it reaches the target length"""

    @classmethod
    def INPUT_TYPES(cls):
        return {
            "required": {
                "floats": ("FLOATS",),
                "direction": (["head", "tail"], {"default": "tail"}),
                "value": ("FLOAT", {"default": 0.0}),
                "count": ("INT", {"default": 1}),
            }
        }

    FUNCTION = "fill_floats"
    RETURN_TYPES = ("FLOATS",)
    CATEGORY = "mtb/batch"

    def fill_floats(self, floats, direction, value, count):
        size = len(floats)
        if size > count:
            raise ValueError(
                f"Size ({size}) is less then target count ({count})"
            )

        rem = count - size
        if direction == "tail":
            floats = floats + [value] * rem
        else:
            floats = [value] * rem + floats
        return (floats,)


class MTB_BatchFloatAssemble:
    """Assembles mutiple batches of floats into a single stream (batch)"""

    @classmethod
    def INPUT_TYPES(cls):
        return {"required": {"reverse": ("BOOLEAN", {"default": False})}}

    RETURN_TYPES = ("FLOATS",)
    CATEGORY = "mtb/batch"
    FUNCTION = "assemble_floats"

    def assemble_floats(self, reverse: bool, **kwargs: list[float]):
        res: list[float] = []

        if reverse:
            for x in reversed(kwargs.values()):
                if x:
                    res += x
        else:
            for x in kwargs.values():
                if x:
                    res += x

        return (res,)


class MTB_BatchFloat:
    """Generates a batch of float values with interpolation"""

    @classmethod
    def INPUT_TYPES(cls):
        return {
            "required": {
                "mode": (
                    ["Single", "Steps"],
                    {"default": "Steps"},
                ),
                "count": ("INT", {"default": 2}),
                "min": ("FLOAT", {"default": 0.0, "step": 0.001}),
                "max": ("FLOAT", {"default": 1.0, "step": 0.001}),
                "easing": (
                    [
                        "Linear",
                        "Sine In",
                        "Sine Out",
                        "Sine In/Out",
                        "Quart In",
                        "Quart Out",
                        "Quart In/Out",
                        "Cubic In",
                        "Cubic Out",
                        "Cubic In/Out",
                        "Circ In",
                        "Circ Out",
                        "Circ In/Out",
                        "Back In",
                        "Back Out",
                        "Back In/Out",
                        "Elastic In",
                        "Elastic Out",
                        "Elastic In/Out",
                        "Bounce In",
                        "Bounce Out",
                        "Bounce In/Out",
                    ],
                    {"default": "Linear"},
                ),
            }
        }

    FUNCTION = "set_floats"
    RETURN_TYPES = ("FLOATS",)
    CATEGORY = "mtb/batch"

<<<<<<< HEAD
    def set_floats(
        self,
        mode: Union[Literal["Steps"], Literal["Single"]] = "Steps",
        count: int = 1,
        min: float = 0.0,  # noqa: A002
        max: float = 1.0,  # noqa: A002
        easing: str = "Linear",
    ):
=======
    def set_floats(self, mode, count, min, max, easing):
        if mode == "Steps" and count == 1:
            raise ValueError(
                "Steps mode requires at least a count of 2 values"
            )
>>>>>>> 8c629bee
        keyframes = []
        if mode == "Single":
            keyframes = [min] * count
            return (keyframes,)

        for i in range(count):
            normalized_step = i / (count - 1)
            eased_step = apply_easing(normalized_step, easing)
            eased_value = min + (max - min) * eased_step
            keyframes.append(eased_value)

        return (keyframes,)


class MTB_BatchMerge:
    """Merges multiple image batches with different frame counts"""

    @classmethod
    def INPUT_TYPES(cls):
        return {
            "required": {
                "fusion_mode": (
                    ["add", "multiply", "average"],
                    {"default": "average"},
                ),
                "fill": (["head", "tail"], {"default": "tail"}),
            }
        }

    RETURN_TYPES = ("IMAGE",)
    FUNCTION = "merge_batches"
    CATEGORY = "mtb/batch"

    def merge_batches(self, fusion_mode: str, fill: str, **kwargs):
        images = kwargs.values()
        max_frames = max(img.shape[0] for img in images)

        adjusted_images = []
        for img in images:
            frame_count = img.shape[0]
            if frame_count < max_frames:
                fill_frame = img[0] if fill == "head" else img[-1]
                fill_frames = fill_frame.repeat(
                    max_frames - frame_count, 1, 1, 1
                )
                adjusted_batch = (
                    torch.cat((fill_frames, img), dim=0)
                    if fill == "head"
                    else torch.cat((img, fill_frames), dim=0)
                )
            else:
                adjusted_batch = img
            adjusted_images.append(adjusted_batch)

        # Merge the adjusted batches
        merged_image = None
        for img in adjusted_images:
            if merged_image is None:
                merged_image = img
            else:
                if fusion_mode == "add":
                    merged_image += img
                elif fusion_mode == "multiply":
                    merged_image *= img
                elif fusion_mode == "average":
                    merged_image = (merged_image + img) / 2

        return (merged_image,)


class MTB_Batch2dTransform:
    """Transform a batch of images using a batch of keyframes"""

    @classmethod
    def INPUT_TYPES(cls):
        return {
            "required": {
                "image": ("IMAGE",),
                "border_handling": (
                    ["edge", "constant", "reflect", "symmetric"],
                    {"default": "edge"},
                ),
                "constant_color": ("COLOR", {"default": "#000000"}),
            },
            "optional": {
                "x": ("FLOATS",),
                "y": ("FLOATS",),
                "zoom": ("FLOATS",),
                "angle": ("FLOATS",),
                "shear": ("FLOATS",),
            },
        }

    RETURN_TYPES = ("IMAGE",)
    FUNCTION = "transform_batch"
    CATEGORY = "mtb/batch"

    def get_num_elements(
        self, param: None | torch.Tensor | list[torch.Tensor] | list[float]
    ) -> int:
        if isinstance(param, torch.Tensor):
            return torch.numel(param)

        elif isinstance(param, list):
            return len(param)

        return 0

    def transform_batch(
        self,
        image: torch.Tensor,
        border_handling: str,
        constant_color: tuple,
        x: Optional[List[float]] = None,
        y=None,
        zoom=None,
        angle=None,
        shear=None,
    ):
        if all(
            self.get_num_elements(param) <= 0
            for param in [x, y, zoom, angle, shear]
        ):
            raise ValueError(
                "At least one transform parameter must be provided"
            )

        keyframes: dict[str, list[float]] = {
            "x": [],
            "y": [],
            "zoom": [],
            "angle": [],
            "shear": [],
        }

        default_vals = {"x": 0, "y": 0, "zoom": 1.0, "angle": 0, "shear": 0}

        if x and self.get_num_elements(x) > 0:
            keyframes["x"] = x
        if y and self.get_num_elements(y) > 0:
            keyframes["y"] = y
        if zoom and self.get_num_elements(zoom) > 0:
            # some easing types like elastic can pull back... maybe it should abs the value?
            keyframes["zoom"] = [max(x, 0.00001) for x in zoom]
        if angle and self.get_num_elements(angle) > 0:
            keyframes["angle"] = angle
        if shear and self.get_num_elements(shear) > 0:
            keyframes["shear"] = shear

        for name, values in keyframes.items():
            count = len(values)
            if count > 0 and count != image.shape[0]:
                raise ValueError(
                    f"Length of {name} values ({count}) must \
                        match number of images ({image.shape[0]})"
                )
            if count == 0:
                keyframes[name] = [default_vals[name]] * image.shape[0]

        transformer = MTB_TransformImage()
        res = [
            transformer.transform(
                image[i].unsqueeze(0),
                keyframes["x"][i],  # type: ignore
                keyframes["y"][i],  # type: ignore
                keyframes["zoom"][i],  # type: ignore
                keyframes["angle"][i],  # type: ignore
                keyframes["shear"][i],  # type: ignore
                border_handling,
                constant_color,
            )[0]
            for i in range(image.shape[0])
        ]
        return (torch.cat(res, dim=0),)


class MTB_BatchFloatFit:
    """Fit a list of floats using a source and target range"""

    @classmethod
    def INPUT_TYPES(cls):
        return {
            "required": {
                "values": ("FLOATS", {"forceInput": True}),
                "clamp": ("BOOLEAN", {"default": False}),
                "auto_compute_source": ("BOOLEAN", {"default": False}),
                "source_min": ("FLOAT", {"default": 0.0, "step": 0.01}),
                "source_max": ("FLOAT", {"default": 1.0, "step": 0.01}),
                "target_min": ("FLOAT", {"default": 0.0, "step": 0.01}),
                "target_max": ("FLOAT", {"default": 1.0, "step": 0.01}),
                "easing": (
                    EASINGS,
                    {"default": "Linear"},
                ),
            }
        }

    FUNCTION = "fit_range"
    RETURN_TYPES = ("FLOATS",)
    CATEGORY = "mtb/batch"
    DESCRIPTION = "Fit a list of floats using a source and target range"

    def fit_range(
        self,
        values: list[float],
        clamp: bool,
        auto_compute_source: bool,
        source_min: float,
        source_max: float,
        target_min: float,
        target_max: float,
        easing: str,
    ):
        if auto_compute_source:
            source_min = min(values)
            source_max = max(values)

        from .graph_utils import MTB_FitNumber

        res = []
        fit_number = MTB_FitNumber()
        for value in values:
            (transformed_value,) = fit_number.set_range(
                value,
                clamp,
                source_min,
                source_max,
                target_min,
                target_max,
                easing,
            )
            res.append(transformed_value)

        return (res,)


class MTB_PlotBatchFloat:
    """Plot floats"""

    @classmethod
    def INPUT_TYPES(cls):
        return {
            "required": {
                "width": ("INT", {"default": 768}),
                "height": ("INT", {"default": 768}),
                "point_size": ("INT", {"default": 4}),
                "seed": ("INT", {"default": 1}),
                "start_at_zero": ("BOOLEAN", {"default": False}),
            }
        }

    RETURN_TYPES = ("IMAGE",)
    RETURN_NAMES = ("plot",)
    FUNCTION = "plot"
    CATEGORY = "mtb/batch"

    def plot(
        self,
        width: int,
        height: int,
        point_size: int,
        seed: int,
        start_at_zero: bool,
        interactive_backend: bool = False,
        **kwargs,
    ):
        import matplotlib

        # NOTE: This is for notebook usage or tests, i.e not exposed to comfy that should always use Agg
        if not interactive_backend:
            matplotlib.use("Agg")
        import matplotlib.pyplot as plt

        fig, ax = plt.subplots(figsize=(width / 100, height / 100), dpi=100)
        fig.set_edgecolor("black")
        fig.patch.set_facecolor("#2e2e2e")  # type: ignore
        # Setting background color and grid
        ax.set_facecolor("#2e2e2e")  # Dark gray background
        ax.grid(color="gray", linestyle="-", linewidth=0.5, alpha=0.5)

        # Finding global min and max across all lists for scaling the plot
        all_values = [value for values in kwargs.values() for value in values]
        global_min = min(all_values)
        global_max = max(all_values)

<<<<<<< HEAD
        # Color cycle to ensure each plot has a distinct color
        colormap = plt.cm.get_cmap("viridis", len(kwargs))  # type: ignore
        color_normalization_factor = (
            0.5 if len(kwargs) == 1 else (len(kwargs) - 1)
        )
=======
        y_padding = 0.05 * (global_max - global_min)
        ax.set_ylim(global_min - y_padding, global_max + y_padding)
>>>>>>> 8c629bee

        max_length = max(len(values) for values in kwargs.values())
        if start_at_zero:
            x_values = np.linspace(0, max_length - 1, max_length)
        else:
            x_values = np.linspace(1, max_length, max_length)

        ax.set_xlim(1, max_length)  # Set X-axis limits
        np.random.seed(seed)
        colors = np.random.rand(len(kwargs), 3)  # Generate random RGB values
        for color, (label, values) in zip(colors, kwargs.items()):
            ax.plot(x_values[: len(values)], values, label=label, color=color)
        ax.legend(
            title="Legend",
            title_fontsize="large",
            fontsize="medium",
            edgecolor="black",
            loc="best",
        )

        # Setting labels and title
        ax.set_xlabel("Time", fontsize="large", color="white")
        ax.set_ylabel("Value", fontsize="large", color="white")
        ax.set_title(
            "Plot of Values over Time", fontsize="x-large", color="white"
        )

        # Adjusting tick colors to be visible on dark background
        ax.tick_params(colors="white")

        # Changing color of the axes border
        for _, spine in ax.spines.items():
            spine.set_edgecolor("white")

        # Rendering the plot into a NumPy array
        buf = BytesIO()
        plt.savefig(buf, format="png", bbox_inches="tight")
        buf.seek(0)
        image = Image.open(buf)
        plt.close(fig)  # Closing the figure to free up memory

        return (pil2tensor(image),)

    def draw_point(self, image, point, color, point_size):
        x, y = point
        y = image.shape[0] - 1 - y  # Invert Y-coordinate
        half_size = point_size // 2
        x_start, x_end = (
            max(0, x - half_size),
            min(image.shape[1], x + half_size + 1),
        )
        y_start, y_end = (
            max(0, y - half_size),
            min(image.shape[0], y + half_size + 1),
        )
        image[y_start:y_end, x_start:x_end] = color

    def draw_line(self, image, start, end, color):
        x1, y1 = start
        x2, y2 = end

        # Invert Y-coordinate
        y1 = image.shape[0] - 1 - y1
        y2 = image.shape[0] - 1 - y2

        dx = x2 - x1
        dy = y2 - y1
        is_steep = abs(dy) > abs(dx)
        if is_steep:
            x1, y1 = y1, x1
            x2, y2 = y2, x2
        swapped = False
        if x1 > x2:
            x1, x2 = x2, x1
            y1, y2 = y2, y1
            swapped = True
        dx = x2 - x1
        dy = y2 - y1
        error = int(dx / 2.0)
        y = y1
        ystep = None
        ystep = 1 if y1 < y2 else -1
        for x in range(x1, x2 + 1):
            coord = (y, x) if is_steep else (x, y)
            image[coord] = color
            error -= abs(dy)
            if error < 0:
                y += ystep
                error += dx
        if swapped:
            image[(x1, y1)] = color
            image[(x2, y2)] = color


def _DEFAULT_INTERPOLANT(t):
    return t * t * t * (t * (t * 6 - 15) + 10)


class MTB_BatchShake:
    """Applies a shaking effect to batches of images."""

    @classmethod
    def INPUT_TYPES(cls):
        return {
            "required": {
                "images": ("IMAGE",),
                "position_amount_x": ("FLOAT", {"default": 1.0}),
                "position_amount_y": ("FLOAT", {"default": 1.0}),
                "rotation_amount": ("FLOAT", {"default": 10.0}),
                "frequency": ("FLOAT", {"default": 1.0, "min": 0.005}),
                "frequency_divider": ("FLOAT", {"default": 1.0, "min": 0.005}),
                "octaves": ("INT", {"default": 1, "min": 1}),
                "seed": ("INT", {"default": 0}),
            },
        }

    RETURN_TYPES = ("IMAGE", "FLOATS", "FLOATS", "FLOATS")
    RETURN_NAMES = ("image", "pos_x", "pos_y", "rot")
    FUNCTION = "apply_shake"
    CATEGORY = "mtb/batch"

    # def interpolant(self, t):
    # return t * t * t * (t * (t * 6 - 15) + 10)

    def generate_perlin_noise_2d(
        self, shape, res, tileable=(False, False), interpolant=None
    ):
        """Generate a 2D numpy array of perlin noise.

        Args
        ----

        - shape: The shape of the generated array (tuple of two ints).
                This must be a multple of res.
        - res: The number of periods of noise to generate along each
                axis (tuple of two ints). Note shape must be a multiple of
                res.
        - tileable: If the noise should be tileable along each axis
               (tuple of two bools). Defaults to (False, False).
        - interpolant: The interpolation function, defaults to
                t*t*t*(t*(t*6 - 15) + 10).

        Returns
        -------
        A numpy array of shape shape with the generated noise.


        Raises
        ------
        ValueError: If shape is not a multiple of res.
        """
        interpolant = interpolant or _DEFAULT_INTERPOLANT
        delta = (res[0] / shape[0], res[1] / shape[1])
        d = (shape[0] // res[0], shape[1] // res[1])
        grid = (
            np.mgrid[0 : res[0] : delta[0], 0 : res[1] : delta[1]].transpose(  # type: ignore
                1, 2, 0
            )
            % 1
        )
        # Gradients
        angles = 2 * np.pi * np.random.rand(res[0] + 1, res[1] + 1)
        gradients = np.dstack((np.cos(angles), np.sin(angles)))  # type: ignore
        if tileable[0]:
            gradients[-1, :] = gradients[0, :]
        if tileable[1]:
            gradients[:, -1] = gradients[:, 0]
        gradients = gradients.repeat(d[0], 0).repeat(d[1], 1)
        g00 = gradients[: -d[0], : -d[1]]
        g10 = gradients[d[0] :, : -d[1]]
        g01 = gradients[: -d[0], d[1] :]
        g11 = gradients[d[0] :, d[1] :]
        # Ramps
        n00 = np.sum(np.dstack((grid[:, :, 0], grid[:, :, 1])) * g00, 2)  # type: ignore
        n10 = np.sum(np.dstack((grid[:, :, 0] - 1, grid[:, :, 1])) * g10, 2)  # type: ignore
        n01 = np.sum(np.dstack((grid[:, :, 0], grid[:, :, 1] - 1)) * g01, 2)  # type: ignore
        n11 = np.sum(
            np.dstack((grid[:, :, 0] - 1, grid[:, :, 1] - 1)) * g11,  # type: ignore
            2,
        )
        # Interpolation
        t = interpolant(grid)
        n0 = n00 * (1 - t[:, :, 0]) + t[:, :, 0] * n10
        n1 = n01 * (1 - t[:, :, 0]) + t[:, :, 0] * n11
        return np.sqrt(2) * ((1 - t[:, :, 1]) * n0 + t[:, :, 1] * n1)

    def generate_fractal_noise_2d(
        self,
        shape,
        res,
        octaves=1,
        persistence=0.5,
        lacunarity=2,
        tileable=(True, True),
        interpolant=None,
    ):
        """Generate a 2D numpy array of fractal noise.

        Args
        ----
        - shape: The shape of the generated array (tuple of two ints).
            This must be a multiple of lacunarity**(octaves-1)*res.
        - res: The number of periods of noise to generate along each
            axis (tuple of two ints). Note shape must be a multiple of
            (lacunarity**(octaves-1)*res).
        - octaves: The number of octaves in the noise. Defaults to 1.
        - persistence: The scaling factor between two octaves.
        - lacunarity: The frequency factor between two octaves.
        - tileable: If the noise should be tileable along each axis
            (tuple of two bools). Defaults to (True,True).
        - interpolant: The, interpolation function, defaults to
            t*t*t*(t*(t*6 - 15) + 10).

        Returns
        -------
        A numpy array of fractal noise and of shape shape generated by
        combining several octaves of perlin noise.

        Raises
        ------
        - `ValueError`:
           If shape is not a multiple of (lacunarity**(octaves-1)*res).
        """
        interpolant = interpolant or _DEFAULT_INTERPOLANT

        noise = np.zeros(shape)
        frequency = 1
        amplitude = 1
        for _ in range(octaves):
            noise += amplitude * self.generate_perlin_noise_2d(
                shape,
                (frequency * res[0], frequency * res[1]),
                tileable,
                interpolant,
            )
            frequency *= lacunarity
            amplitude *= persistence
        return noise

    def fbm(self, x, y, octaves):
        # noise_2d = self.generate_fractal_noise_2d(
        # (256, 256),
        # (8, 8),
        # octaves)
        # Now, extract a single noise value based on x and y,
        # wrapping indices if necessary
        x_idx = int(x) % 256
        y_idx = int(y) % 256
        return self.noise_pattern[x_idx, y_idx]

    def apply_shake(
        self,
        images,
        position_amount_x,
        position_amount_y,
        rotation_amount,
        frequency,
        frequency_divider,
        octaves,
        seed,
    ):
        # Rehash
        np.random.seed(seed)
        self.position_offset = np.random.uniform(-1e3, 1e3, 3)
        self.rotation_offset = np.random.uniform(-1e3, 1e3, 3)
        self.noise_pattern = self.generate_perlin_noise_2d(
            (512, 512), (32, 32), (True, True)
        )

        # Assuming frame count is derived from
        # the first dimension of images tensor
        frame_count = images.shape[0]

        frequency = frequency / frequency_divider

        # Generate shaking parameters for each frame
        x_translations = []
        y_translations = []
        rotations = []

        for frame_num in range(frame_count):
            time = frame_num * frequency
            x_idx = (self.position_offset[0] + frame_num) % 256
            y_idx = (self.position_offset[1] + frame_num) % 256

            np_position = np.array(
                [
                    self.fbm(x_idx, time, octaves),
                    self.fbm(y_idx, time, octaves),
                ]
            )

            # np_position = np.array(
            #     [
            #         self.fbm(self.position_offset[0] +
            #               frame_num, time, octaves),
            #         self.fbm(self.position_offset[1] +
            #               frame_num, time, octaves),
            #     ]
            # )
            # np_rotation = self.fbm(self.rotation_offset[2] +
            # frame_num, time, octaves)

            rot_idx = (self.rotation_offset[2] + frame_num) % 256
            np_rotation = self.fbm(rot_idx, time, octaves)

            x_translations.append(np_position[0] * position_amount_x)
            y_translations.append(np_position[1] * position_amount_y)
            rotations.append(np_rotation * rotation_amount)

        # Convert lists to tensors
        # x_translations = torch.tensor(x_translations, dtype=torch.float32)
        # y_translations = torch.tensor(y_translations, dtype=torch.float32)
        # rotations = torch.tensor(rotations, dtype=torch.float32)

        # Create an instance of Batch2dTransform
        transform = MTB_Batch2dTransform()

        log.debug(
            f"Applying shaking with parameters: \n \
                position {position_amount_x}, \
                {position_amount_y}\nrotation {rotation_amount}\n \
                frequency {frequency}\noctaves {octaves}"
        )

        # Apply shaking transformations to images
        shaken_images = transform.transform_batch(
            images,
            # Assuming edge handling as default
            border_handling="edge",
            # Assuming black as default constant color
            constant_color="#000000",  # type: ignore
            x=x_translations,
            y=y_translations,
            angle=rotations,
        )[0]

        return (shaken_images, x_translations, y_translations, rotations)


__nodes__ = [
    MTB_BatchFloat,
    MTB_Batch2dTransform,
    MTB_BatchShape,
    MTB_BatchMake,
    MTB_BatchFloatAssemble,
    MTB_BatchFloatFill,
    MTB_BatchFloatNormalize,
    MTB_BatchMerge,
    MTB_BatchShake,
    MTB_PlotBatchFloat,
    MTB_BatchTimeWrap,
    MTB_BatchFloatFit,
    MTB_BatchFloatMath,
]<|MERGE_RESOLUTION|>--- conflicted
+++ resolved
@@ -7,13 +7,8 @@
 from PIL import Image
 
 from ..log import log
-<<<<<<< HEAD
-from ..utils import apply_easing, hex_to_rgb, pil2tensor
-from .transform import TransformImage
-=======
-from ..utils import EASINGS, apply_easing, pil2tensor
+from ..utils import EASINGS, apply_easing, hex_to_rgb, pil2tensor
 from .transform import MTB_TransformImage
->>>>>>> 8c629bee
 
 
 def hex_to_rgb(hex_color: str, bgr: bool = False):
@@ -416,7 +411,6 @@
     RETURN_TYPES = ("FLOATS",)
     CATEGORY = "mtb/batch"
 
-<<<<<<< HEAD
     def set_floats(
         self,
         mode: Union[Literal["Steps"], Literal["Single"]] = "Steps",
@@ -425,13 +419,10 @@
         max: float = 1.0,  # noqa: A002
         easing: str = "Linear",
     ):
-=======
-    def set_floats(self, mode, count, min, max, easing):
         if mode == "Steps" and count == 1:
             raise ValueError(
                 "Steps mode requires at least a count of 2 values"
             )
->>>>>>> 8c629bee
         keyframes = []
         if mode == "Single":
             keyframes = [min] * count
@@ -717,16 +708,8 @@
         global_min = min(all_values)
         global_max = max(all_values)
 
-<<<<<<< HEAD
-        # Color cycle to ensure each plot has a distinct color
-        colormap = plt.cm.get_cmap("viridis", len(kwargs))  # type: ignore
-        color_normalization_factor = (
-            0.5 if len(kwargs) == 1 else (len(kwargs) - 1)
-        )
-=======
         y_padding = 0.05 * (global_max - global_min)
         ax.set_ylim(global_min - y_padding, global_max + y_padding)
->>>>>>> 8c629bee
 
         max_length = max(len(values) for values in kwargs.values())
         if start_at_zero:
