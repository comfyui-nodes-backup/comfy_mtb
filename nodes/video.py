--- conflicted
+++ resolved
@@ -159,13 +159,8 @@
     #     return True
 
 
-<<<<<<< HEAD
-class LoadImageSequence:
-    """Load an image sequence from a template string or folder.
-=======
 class MTB_LoadImageSequence:
     """Load an image sequence from a folder. The current frame is used to determine which image to load.
->>>>>>> 8c629bee
 
     The current_frame property is used to determine which image to load.
     Usually used in conjunction with the `Primitive` node set to increment
@@ -232,18 +227,6 @@
             return (out_img, out_mask, -1, total_frames)
 
         log.debug(f"Loading image: {path}, {current_frame}")
-<<<<<<< HEAD
-
-        resolved_path = resolve_path(path, current_frame)
-        image_path = folder_paths.get_annotated_filepath(resolved_path)
-        image, mask = img_from_path(image_path)
-
-        return (
-            image,
-            mask,
-            current_frame,
-        )
-=======
         resolved_path = resolve_path(path, current_frame)
         image_path = folder_paths.get_annotated_filepath(resolved_path)
         image, mask = img_from_path(image_path)
@@ -287,7 +270,6 @@
             selected_frames = frames[start : end + 1]
 
         return selected_frames
->>>>>>> 8c629bee
 
     @staticmethod
     def IS_CHANGED(path="", current_frame=0, range=""):
@@ -490,13 +472,6 @@
 
 
 __nodes__ = [
-<<<<<<< HEAD
-    LoadImageSequence,
-    MTBLiveVideo,
-    SaveImageSequence,
-    MTBCotracker2,
-=======
     MTB_LoadImageSequence,
     MTB_SaveImageSequence,
->>>>>>> 8c629bee
 ]