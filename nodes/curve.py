--- conflicted
+++ resolved
@@ -36,9 +36,6 @@
         return (curve,)
 
 
-<<<<<<< HEAD
-__nodes__ = [MTBCurve]
-=======
 class MTB_CurveToFloat:
     """Convert a FLOAT_CURVE to a FLOAT or FLOATS"""
 
@@ -93,5 +90,4 @@
         return (interpolated_y_values, interpolated_y_values)
 
 
-__nodes__ = [MTB_Curve, MTB_CurveToFloat]
->>>>>>> 8c629bee
+__nodes__ = [MTBCurve, MTB_CurveToFloat]