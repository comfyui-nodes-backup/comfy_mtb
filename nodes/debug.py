import base64, io
from pathlib import Path
from typing import Optional

import folder_paths, torch

from ..log import log
from ..utils import tensor2pil


# region processors
def process_tensor(tensor):
    log.debug(f"Tensor: {tensor.shape}")

    image = tensor2pil(tensor)
    b64_imgs = []
    for im in image:
        buffered = io.BytesIO()
        im.save(buffered, format="PNG")
        b64_imgs.append(
            "data:image/png;base64,"
            + base64.b64encode(buffered.getvalue()).decode("utf-8")
        )

    return {"b64_images": b64_imgs}


def process_list(anything):
    text = []
    if not anything:
        return {"text": []}

    first_element = anything[0]
    if (
        isinstance(first_element, list)
        and first_element
        and isinstance(first_element[0], torch.Tensor)
    ):
        text.append(
            "List of List of Tensors: "
            f"{first_element[0].shape} (x{len(anything)})"
        )

    elif isinstance(first_element, torch.Tensor):
        text.append(
            f"List of Tensors: {first_element.shape} (x{len(anything)})"
        )

    return {"text": text}


def process_dict(anything):
    if "mesh" in anything:
        m = {"geometry": {}}
        m["geometry"]["mesh"] = mesh_to_json(anything["mesh"])
        if "material" in anything:
            m["geometry"]["material"] = anything["material"]
        return m

    res = []
    if "samples" in anything:
        is_empty = (
            "(empty)" if torch.count_nonzero(anything["samples"]) == 0 else ""
        )
<<<<<<< HEAD
        res.append(f"Latent Samples: {anything['samples'].shape} {is_empty}")
=======
        text.append(f"Latent Samples: {anything['samples'].shape} {is_empty}")
>>>>>>> 8221c499

    return {"text": res}


def process_bool(anything):
    return {"text": ["True" if anything else "False"]}


def process_text(anything):
    return {"text": [str(anything)]}


# NOT USED ANYMORE
def process_geometry(anything):
    return {"geometry": [mesh_to_json(anything)]}


import open3d as o3d

# endregion
from .geo_tools import mesh_to_json


class Debug:
    """Experimental node to debug any Comfy values.

    support for more types and widgets is planned.
    """

    @classmethod
    def INPUT_TYPES(cls):
        return {
            "required": {"output_to_console": ("BOOLEAN", {"default": False})},
        }

    RETURN_TYPES = ()
    FUNCTION = "do_debug"
    CATEGORY = "mtb/debug"
    OUTPUT_NODE = True

    def do_debug(self, output_to_console, **kwargs):
        output = {
            "ui": {"b64_images": [], "text": [], "geometry": []},
            # "result": ("A"),
        }

        processors = {
            torch.Tensor: process_tensor,
            list: process_list,
            dict: process_dict,
            bool: process_bool,
            o3d.geometry.Geometry: process_geometry,
        }

        for anything in kwargs.values():
            processor = processors.get(type(anything))
            if processor is None:
                if isinstance(anything, o3d.geometry.Geometry):
                    processor = process_geometry
                else:
                    processor = process_text
            log.debug(
                f"Processing: {anything} with processor: {processor.__name__} for type {type(anything)}"
            )
            processed_data = processor(anything)

            for ui_key, ui_value in processed_data.items():
<<<<<<< HEAD
                if isinstance(ui_value, list):
                    output["ui"][ui_key].extend(ui_value)
                else:
                    output["ui"][ui_key].append(ui_value)
            # log.debug(
            #     f"Processed input {k}, found {len(processed_data.get('b64_images', []))} images and {len(processed_data.get('text', []))} text items."
            # )
=======
                output["ui"][ui_key].extend(ui_value)
>>>>>>> 8221c499

        if output_to_console:
            from rich.console import Console

            cons = Console()
            cons.print("OUTPUT:")
            cons.print(output)

        return output


class SaveTensors:
    """Save torch tensors (image, mask or latent) to disk.

    useful to debug things outside comfy.
    """

    def __init__(self):
        self.output_dir = folder_paths.get_output_directory()
        self.type = "mtb/debug"

    @classmethod
    def INPUT_TYPES(cls):
        return {
            "required": {
                "filename_prefix": ("STRING", {"default": "ComfyPickle"}),
            },
            "optional": {
                "image": ("IMAGE",),
                "mask": ("MASK",),
                "latent": ("LATENT",),
            },
        }

    FUNCTION = "save"
    OUTPUT_NODE = True
    RETURN_TYPES = ()
    CATEGORY = "mtb/debug"

    def save(
        self,
        filename_prefix,
        image: Optional[torch.Tensor] = None,
        mask: Optional[torch.Tensor] = None,
        latent: Optional[torch.Tensor] = None,
    ):
        (
            full_output_folder,
            filename,
            counter,
            subfolder,
            filename_prefix,
        ) = folder_paths.get_save_image_path(filename_prefix, self.output_dir)
        full_output_folder = Path(full_output_folder)
        if image is not None:
            image_file = f"{filename}_image_{counter:05}.pt"
            torch.save(image, full_output_folder / image_file)
            # np.save(full_output_folder/ image_file, image.cpu().numpy())

        if mask is not None:
            mask_file = f"{filename}_mask_{counter:05}.pt"
            torch.save(mask, full_output_folder / mask_file)
            # np.save(full_output_folder/ mask_file, mask.cpu().numpy())

        if latent is not None:
            # for latent we must use pickle
            latent_file = f"{filename}_latent_{counter:05}.pt"
            torch.save(latent, full_output_folder / latent_file)
            # pickle.dump(latent, open(full_output_folder/ latent_file, "wb"))

            # np.save(full_output_folder / latent_file,
            # latent[""].cpu().numpy())

        return f"{filename_prefix}_{counter:05}"


__nodes__ = [Debug, SaveTensors]<|MERGE_RESOLUTION|>--- conflicted
+++ resolved
@@ -1,8 +1,10 @@
-import base64, io
+import base64
+import io
 from pathlib import Path
 from typing import Optional
 
-import folder_paths, torch
+import folder_paths
+import torch
 
 from ..log import log
 from ..utils import tensor2pil
@@ -45,6 +47,9 @@
         text.append(
             f"List of Tensors: {first_element.shape} (x{len(anything)})"
         )
+        text.append(
+            f"List of Tensors: {first_element.shape} (x{len(anything)})"
+        )
 
     return {"text": text}
 
@@ -62,11 +67,7 @@
         is_empty = (
             "(empty)" if torch.count_nonzero(anything["samples"]) == 0 else ""
         )
-<<<<<<< HEAD
         res.append(f"Latent Samples: {anything['samples'].shape} {is_empty}")
-=======
-        text.append(f"Latent Samples: {anything['samples'].shape} {is_empty}")
->>>>>>> 8221c499
 
     return {"text": res}
 
@@ -134,7 +135,6 @@
             processed_data = processor(anything)
 
             for ui_key, ui_value in processed_data.items():
-<<<<<<< HEAD
                 if isinstance(ui_value, list):
                     output["ui"][ui_key].extend(ui_value)
                 else:
@@ -142,9 +142,6 @@
             # log.debug(
             #     f"Processed input {k}, found {len(processed_data.get('b64_images', []))} images and {len(processed_data.get('text', []))} text items."
             # )
-=======
-                output["ui"][ui_key].extend(ui_value)
->>>>>>> 8221c499
 
         if output_to_console:
             from rich.console import Console
