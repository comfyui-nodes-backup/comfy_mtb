import io
import json
import urllib.parse
import urllib.request
from typing import Optional

import numpy as np
import torch
from PIL import Image

from ..log import log
from ..utils import apply_easing, get_server_info, pil2tensor


def get_image(filename, subfolder, folder_type):
    """Use the comfyUI "/view" endpoint to get an image from the server."""
    log.debug(
        f"Getting image {filename} from foldertype {folder_type} {f'in subfolder: {subfolder}' if subfolder else ''}"  # noqa: E501
    )
    data = {"filename": filename, "subfolder": subfolder, "type": folder_type}
    base_url, port = get_server_info()

    url_values = urllib.parse.urlencode(data)
    url = f"http://{base_url}:{port}/view?{url_values}"
    log.debug(f"Fetching image from {url}")

    with urllib.request.urlopen(url) as response:  # noqa: S310
        return io.BytesIO(response.read())


class MTB_ToDevice:
    """Send a image or mask tensor to the given device."""

    @classmethod
    def INPUT_TYPES(cls):
        devices = ["cpu"]
        if torch.backends.mps.is_available():
            devices.append("mps")
        if torch.cuda.is_available():
            devices.append("cuda")
            for i in range(torch.cuda.device_count()):
                devices.append(f"cuda{i}")

        return {
            "required": {
                "ignore_errors": ("BOOLEAN", {"default": False}),
                "device": (devices, {"default": "cpu"}),
            },
            "optional": {
                "image": ("IMAGE",),
                "mask": ("MASK",),
            },
        }

    RETURN_TYPES = ("IMAGE", "MASK")
    RETURN_NAMES = ("images", "masks")
    CATEGORY = "mtb/utils"
    FUNCTION = "to_device"

    def to_device(
        self,
        *,
        ignore_errors=False,
        device="cuda",
        image: Optional[torch.Tensor] = None,
        mask: Optional[torch.Tensor] = None,
    ):
        if not ignore_errors and image is None and mask is None:
            raise ValueError(
                "You must either provide an image or a mask,"
                " use ignore_error to passthrough"
            )
        if image is not None:
            image = image.to(device)
        if mask is not None:
            mask = mask.to(device)
        return (image, mask)


# class MTB_ApplyTextTemplate:
class MTB_ApplyTextTemplate:
    """
    Experimental node to interpolate strings from inputs.

    Interpolation just requires {}, for instance:

    Some string {var_1} and {var_2}
    """

    @classmethod
    def INPUT_TYPES(cls):
        return {
            "required": {
                "template": ("STRING", {"default": "", "multiline": True}),
            },
        }

    RETURN_TYPES = ("STRING",)
    RETURN_NAMES = ("string",)
    CATEGORY = "mtb/utils"
    FUNCTION = "execute"

    def execute(self, *, template: str, **kwargs):
        res = f"{template}"
        for k, v in kwargs.items():
            res = res.replace(f"{{{k}}}", f"{v}")

        return (res,)


class MTB_GetBatchFromHistory:
    """Very experimental node to load images from the history of the server.

    Queue items without output are ignored in the count.
    """

    @classmethod
    def INPUT_TYPES(cls):
        return {
            "required": {
                "enable": ("BOOLEAN", {"default": True}),
                "count": ("INT", {"default": 1, "min": 0}),
                "offset": ("INT", {"default": 0, "min": -1e9, "max": 1e9}),
                "internal_count": ("INT", {"default": 0}),
            },
            "optional": {
                "passthrough_image": ("IMAGE",),
            },
        }

    RETURN_TYPES = ("IMAGE",)
    RETURN_NAMES = ("images",)
    CATEGORY = "mtb/animation"
    FUNCTION = "load_from_history"

    def load_from_history(
        self,
        *,
        enable=True,
        count=0,
        offset=0,
        internal_count=0,  # hacky way to invalidate the node
        passthrough_image=None,
    ):
        if not enable or count == 0:
            if passthrough_image is not None:
                log.debug("Using passthrough image")
                return (passthrough_image,)
            log.debug("Load from history is disabled for this iteration")
            return (torch.zeros(0),)
        frames = []

        base_url, port = get_server_info()

        history_url = f"http://{base_url}:{port}/history"
        log.debug(f"Fetching history from {history_url}")
        output = torch.zeros(0)
        with urllib.request.urlopen(history_url) as response:  # noqa: S310
            output = self.load_batch_frames(response, offset, count, frames)

        if output.size(0) == 0:
            log.warn("No output found in history")

        return (output,)

    def load_batch_frames(self, response, offset, count, frames):
        history = json.loads(response.read())

        output_images = []

        for run in history.values():
            for node_output in run["outputs"].values():
                if "images" in node_output:
                    for image in node_output["images"]:
                        image_data = get_image(
                            image["filename"],
                            image["subfolder"],
                            image["type"],
                        )
                        output_images.append(image_data)

        if not output_images:
            return torch.zeros(0)

        # Directly get desired range of images
        start_index = max(len(output_images) - offset - count, 0)
        end_index = len(output_images) - offset
        selected_images = output_images[start_index:end_index]

        frames = [Image.open(image) for image in selected_images]

        if not frames:
            return torch.zeros(0)
        elif len(frames) != count:
            log.warning(f"Expected {count} images, got {len(frames)} instead")

        return pil2tensor(frames)


class MTB_AnyToString:
    """Tries to take any input and convert it to a string."""

    @classmethod
    def INPUT_TYPES(cls):
        return {
            "required": {"value": ("*")},
        }

    RETURN_TYPES = ("STRING",)
    FUNCTION = "do_str"
    CATEGORY = "mtb/converters"

    def do_str(self, value):
        if isinstance(value, str):
            return (value,)
        elif isinstance(value, torch.Tensor):
            return (f"Tensor of shape {value.shape} and dtype {value.dtype}",)
        elif isinstance(value, Image.Image):
            return (f"PIL Image of size {value.size} and mode {value.mode}",)
        elif isinstance(value, np.ndarray):
            return (
                f"Numpy array of shape {value.shape} and dtype {value.dtype}",
            )

        elif isinstance(value, dict):
            return (
                f"Dictionary of {len(value)} items, with keys {value.keys()}",
            )

        else:
            log.debug(f"Falling back to string conversion of {value}")
            return (str(value),)


class MTB_StringReplace:
    """Basic string replacement."""

    """Basic string replacement."""

    @classmethod
    def INPUT_TYPES(cls):
        return {
            "required": {
                "string": ("STRING", {"forceInput": True}),
                "old": ("STRING", {"default": ""}),
                "new": ("STRING", {"default": ""}),
            }
        }

    FUNCTION = "replace_str"
    RETURN_TYPES = ("STRING",)
    CATEGORY = "mtb/string"

    def replace_str(self, string: str, old: str, new: str):
        log.debug(f"Current string: {string}")
        log.debug(f"Find string: {old}")
        log.debug(f"Replace string: {new}")

        string = string.replace(old, new)

        log.debug(f"New string: {string}")

        return (string,)


class MTBMathExpression:
    """Node to evaluate a simple math expression string."""

    @classmethod
    def INPUT_TYPES(cls):
        return {
            "required": {
                "expression": ("STRING", {"default": "", "multiline": True}),
            }
        }

    FUNCTION = "eval_expression"
    RETURN_TYPES = ("FLOAT", "INT")
    RETURN_NAMES = ("result (float)", "result (int)")
    CATEGORY = "mtb/math"
    DESCRIPTION = (
        "evaluate a simple math expression string (!! Fallsback to eval)"
    )

<<<<<<< HEAD
    def eval_expression(self, expression: str, **kwargs):
=======
    def eval_expression(self, expression, **kwargs):
>>>>>>> ba73fc6a
        from ast import literal_eval

        for key, value in kwargs.items():
            print(f"Replacing placeholder <{key}> with value {value}")
            expression = expression.replace(f"<{key}>", str(value))

        result = -1
        try:
            result = literal_eval(expression)
        except SyntaxError as e:
            raise ValueError(
                f"The expression syntax is wrong '{expression}': {e}"
            ) from e

        except ValueError:
            try:
                expression = expression.replace("^", "**")
                result = eval(expression)  # noqa: S307
            except Exception as e:
                raise ValueError(
                    f"Error evaluating expression '{expression}': {e}"
                ) from e

        return (result, int(result))


<<<<<<< HEAD
class FitNumber:
    """Fit the input float using a source and target range."""
=======
class MTB_FitNumber:
    """Fit the input float using a source and target range"""
>>>>>>> ba73fc6a

    @classmethod
    def INPUT_TYPES(cls):
        return {
            "required": {
                "value": ("FLOAT", {"default": 0, "forceInput": True}),
                "clamp": ("BOOLEAN", {"default": False}),
                "source_min": ("FLOAT", {"default": 0.0, "step": 0.01}),
                "source_max": ("FLOAT", {"default": 1.0, "step": 0.01}),
                "target_min": ("FLOAT", {"default": 0.0, "step": 0.01}),
                "target_max": ("FLOAT", {"default": 1.0, "step": 0.01}),
                "easing": (
                    [
                        "Linear",
                        "Sine In",
                        "Sine Out",
                        "Sine In/Out",
                        "Quart In",
                        "Quart Out",
                        "Quart In/Out",
                        "Cubic In",
                        "Cubic Out",
                        "Cubic In/Out",
                        "Circ In",
                        "Circ Out",
                        "Circ In/Out",
                        "Back In",
                        "Back Out",
                        "Back In/Out",
                        "Elastic In",
                        "Elastic Out",
                        "Elastic In/Out",
                        "Bounce In",
                        "Bounce Out",
                        "Bounce In/Out",
                    ],
                    {"default": "Linear"},
                ),
            }
        }

    FUNCTION = "set_range"
    RETURN_TYPES = ("FLOAT",)
    CATEGORY = "mtb/math"
    DESCRIPTION = "Fit the input float using a source and target range"

    def set_range(
        self,
        *,
        value: float,
        clamp: bool,
        source_min=0.0,
        source_max=1.0,
        target_min=0.0,
        target_max=1.0,
        easing="Linear",
    ):
        if source_min == source_max:
            normalized_value = 0
        else:
            normalized_value = (value - source_min) / (source_max - source_min)
        if clamp:
            normalized_value = max(min(normalized_value, 1), 0)

        eased_value = apply_easing(normalized_value, easing)

        # - Convert the eased value to the target range
        res = target_min + (target_max - target_min) * eased_value

        return (res,)


class MTB_ConcatImages:
    """Add images to batch."""

    RETURN_TYPES = ("IMAGE",)
    FUNCTION = "concatenate_tensors"
    CATEGORY = "mtb/image"

    @classmethod
    def INPUT_TYPES(cls):
        return {
            "required": {"reverse": ("BOOLEAN", {"default": False})},
        }

    def concatenate_tensors(self, *, reverse: bool, **kwargs):
        tensors = tuple(kwargs.values())
        batch_sizes = [tensor.size(0) for tensor in tensors]

        concatenated = torch.cat(tensors, dim=0)

        # Update the batch size in the concatenated tensor
        concatenated_size = list(concatenated.size())
        concatenated_size[0] = sum(batch_sizes)
        concatenated = concatenated.view(*concatenated_size)

        return (concatenated,)


__nodes__ = [
<<<<<<< HEAD
    StringReplace,
    FitNumber,
    GetBatchFromHistory,
    AnyToString,
    ConcatImages,
    MTBMathExpression,
=======
    MTB_StringReplace,
    MTB_FitNumber,
    MTB_GetBatchFromHistory,
    MTB_AnyToString,
    MTB_ConcatImages,
    MTB_MathExpression,
>>>>>>> ba73fc6a
    MTB_ToDevice,
    MTB_ApplyTextTemplate,
]<|MERGE_RESOLUTION|>--- conflicted
+++ resolved
@@ -282,11 +282,8 @@
         "evaluate a simple math expression string (!! Fallsback to eval)"
     )
 
-<<<<<<< HEAD
-    def eval_expression(self, expression: str, **kwargs):
-=======
     def eval_expression(self, expression, **kwargs):
->>>>>>> ba73fc6a
+        import math
         from ast import literal_eval
 
         for key, value in kwargs.items():
@@ -313,13 +310,8 @@
         return (result, int(result))
 
 
-<<<<<<< HEAD
-class FitNumber:
-    """Fit the input float using a source and target range."""
-=======
 class MTB_FitNumber:
     """Fit the input float using a source and target range"""
->>>>>>> ba73fc6a
 
     @classmethod
     def INPUT_TYPES(cls):
@@ -420,21 +412,12 @@
 
 
 __nodes__ = [
-<<<<<<< HEAD
-    StringReplace,
-    FitNumber,
-    GetBatchFromHistory,
-    AnyToString,
-    ConcatImages,
-    MTBMathExpression,
-=======
     MTB_StringReplace,
     MTB_FitNumber,
     MTB_GetBatchFromHistory,
     MTB_AnyToString,
     MTB_ConcatImages,
     MTB_MathExpression,
->>>>>>> ba73fc6a
     MTB_ToDevice,
     MTB_ApplyTextTemplate,
 ]