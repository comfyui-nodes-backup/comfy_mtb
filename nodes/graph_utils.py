import io
import json
import urllib.parse
import urllib.request
from math import pi

import comfy.model_management as model_management
import comfy.utils
import numpy as np
import torch
from PIL import Image

from ..log import log
from ..utils import (
    EASINGS,
    apply_easing,
    get_server_info,
    numpy_NFOV,
    pil2tensor,
    tensor2np,
)


def get_image(filename, subfolder, folder_type):
    """Use the comfyUI "/view" endpoint to get an image from the server."""
    log.debug(
        f"Getting image {filename} from foldertype {folder_type} {f'in subfolder: {subfolder}' if subfolder else ''}"  # noqa: E501
    )
    data = {"filename": filename, "subfolder": subfolder, "type": folder_type}
    base_url, port = get_server_info()

    url_values = urllib.parse.urlencode(data)
    url = f"http://{base_url}:{port}/view?{url_values}"
    log.debug(f"Fetching image from {url}")

    with urllib.request.urlopen(url) as response:  # noqa: S310
        return io.BytesIO(response.read())


class MTB_ToDevice:
    """Send a image or mask tensor to the given device."""

    @classmethod
    def INPUT_TYPES(cls):
        devices = ["cpu"]
        if torch.backends.mps.is_available():
            devices.append("mps")
        if torch.cuda.is_available():
            devices.append("cuda")
            for i in range(torch.cuda.device_count()):
                devices.append(f"cuda{i}")

        return {
            "required": {
                "ignore_errors": ("BOOLEAN", {"default": False}),
                "device": (devices, {"default": "cpu"}),
            },
            "optional": {
                "image": ("IMAGE",),
                "mask": ("MASK",),
            },
        }

    RETURN_TYPES = ("IMAGE", "MASK")
    RETURN_NAMES = ("images", "masks")
    CATEGORY = "mtb/utils"
    FUNCTION = "to_device"

    def to_device(
        self,
        *,
        ignore_errors=False,
        device="cuda",
        image: torch.Tensor | None = None,
        mask: torch.Tensor | None = None,
    ):
        if not ignore_errors and image is None and mask is None:
            raise ValueError(
                "You must either provide an image or a mask,"
                " use ignore_error to passthrough"
            )
        if image is not None:
            image = image.to(device)
        if mask is not None:
            mask = mask.to(device)
        return (image, mask)


# class MTB_ApplyTextTemplate:
class MTB_ApplyTextTemplate:
    """
    Experimental node to interpolate strings from inputs.

    Interpolation just requires {}, for instance:

    Some string {var_1} and {var_2}
    """

    @classmethod
    def INPUT_TYPES(cls):
        return {
            "required": {
                "template": ("STRING", {"default": "", "multiline": True}),
            },
        }

    RETURN_TYPES = ("STRING",)
    RETURN_NAMES = ("string",)
    CATEGORY = "mtb/utils"
    FUNCTION = "execute"

    def execute(self, *, template: str, **kwargs):
        res = f"{template}"
        for k, v in kwargs.items():
            res = res.replace(f"{{{k}}}", f"{v}")

        return (res,)


class MTB_MatchDimensions:
    """Match images dimensions along the given dimension, preserving aspect ratio."""

    @classmethod
    def INPUT_TYPES(cls):
        return {
            "required": {
                "source": ("IMAGE",),
                "reference": ("IMAGE",),
                "match": (["height", "width"], {"default": "height"}),
            },
        }

    RETURN_TYPES = ("IMAGE", "INT", "INT")
    RETURN_NAMES = ("image", "new_width", "new_height")
    CATEGORY = "mtb/utils"
    FUNCTION = "execute"

    def execute(
        self, source: torch.Tensor, reference: torch.Tensor, match: str
    ):
        import torchvision.transforms.functional as VF

        _batch_size, height, width, _channels = source.shape
        _rbatch_size, rheight, rwidth, _rchannels = reference.shape

        source_aspect_ratio = width / height
        # reference_aspect_ratio = rwidth / rheight

        source = source.permute(0, 3, 1, 2)
        reference = reference.permute(0, 3, 1, 2)

        if match == "height":
            new_height = rheight
            new_width = int(rheight * source_aspect_ratio)
        else:
            new_width = rwidth
            new_height = int(rwidth / source_aspect_ratio)

        resized_images = [
            VF.resize(
                source[i],
                (new_height, new_width),
                antialias=True,
                interpolation=Image.BICUBIC,
            )
            for i in range(_batch_size)
        ]
        resized_source = torch.stack(resized_images, dim=0)
        resized_source = resized_source.permute(0, 2, 3, 1)

        return (resized_source, new_width, new_height)


class MTB_FloatToFloats:
    """Conversion utility for compatibility with other extensions (AD, IPA, Fitz are using FLOAT to represent list of floats.)"""

    @classmethod
    def INPUT_TYPES(cls):
        return {
            "required": {
                "float": ("FLOAT", {"default": 0.0, "forceInput": True}),
            }
        }

    RETURN_TYPES = ("FLOATS",)
    RETURN_NAMES = ("floats",)
    CATEGORY = "mtb/utils"
    FUNCTION = "convert"

    def convert(self, float: float):
        return (float,)


class MTB_FloatsToInts:
    """Conversion utility for compatibility with frame interpolation."""

    @classmethod
    def INPUT_TYPES(cls):
        return {
            "required": {
                "floats": ("FLOATS", {"forceInput": True}),
            }
        }

    RETURN_TYPES = ("INTS", "INT")
    CATEGORY = "mtb/utils"
    FUNCTION = "convert"

    def convert(self, floats: list[float]):
        vals = [int(x) for x in floats]
        return (vals, vals)


class MTB_FloatsToFloat:
    """Conversion utility for compatibility with other extensions (AD, IPA, Fitz are using FLOAT to represent list of floats.)"""

    @classmethod
    def INPUT_TYPES(cls):
        return {
            "required": {
                "floats": ("FLOATS",),
            }
        }

    RETURN_TYPES = ("FLOAT",)
    RETURN_NAMES = ("float",)
    CATEGORY = "mtb/utils"
    FUNCTION = "convert"

    def convert(self, floats):
        return (floats,)


class MTB_AutoPanEquilateral:
    """Generate a 360 panning video from an equilateral image."""

    @classmethod
    def INPUT_TYPES(cls):
        return {
            "required": {
                "equilateral_image": ("IMAGE",),
                "fovX": ("FLOAT", {"default": 45.0}),
                "fovY": ("FLOAT", {"default": 45.0}),
                "elevation": ("FLOAT", {"default": 0.5}),
                "frame_count": ("INT", {"default": 100}),
                "width": ("INT", {"default": 768}),
                "height": ("INT", {"default": 512}),
            },
            "optional": {
                "floats_fovX": ("FLOATS",),
                "floats_fovY": ("FLOATS",),
                "floats_elevation": ("FLOATS",),
            },
        }

    RETURN_TYPES = ("IMAGE",)
    RETURN_NAMES = ("image",)
    CATEGORY = "mtb/utils"
    FUNCTION = "generate_frames"

    def check_floats(self, f: list[float] | None, expected_count: int):
        if f:
            if len(f) == expected_count:
                return True
            return False
        return True

    def generate_frames(
        self,
        equilateral_image: torch.Tensor,
        fovX: float,
        fovY: float,
        elevation: float,
        frame_count: int,
        width: int,
        height: int,
        floats_fovX: list[float] | None = None,
        floats_fovY: list[float] | None = None,
        floats_elevation: list[float] | None = None,
    ):
        source = tensor2np(equilateral_image)

        if len(source) > 1:
            log.warn(
                "You provided more than one image in the equilateral_image input, only the first will be used."
            )
        if not all(
            [
                self.check_floats(x, frame_count)
                for x in [floats_fovX, floats_fovY, floats_elevation]
            ]
        ):
            raise ValueError(
                "You provided less than the expected number of fovX, fovY, or elevation values."
            )

        source = source[0]
        frames = []

        pbar = comfy.utils.ProgressBar(frame_count)
        for i in range(frame_count):
            rotation_angle = (i / frame_count) * 2 * pi

            if floats_elevation:
                elevation = floats_elevation[i]

            if floats_fovX:
                fovX = floats_fovX[i]

            if floats_fovY:
                fovY = floats_fovY[i]

            fov = [fovX / 100, fovY / 100]
            center_point = [rotation_angle / (2 * pi), elevation]

            nfov = numpy_NFOV(fov, height, width)
            frame = nfov.to_nfov(source, center_point=center_point)

            frames.append(frame)

            model_management.throw_exception_if_processing_interrupted()
            pbar.update(1)

        return (pil2tensor(frames),)


class MTB_GetBatchFromHistory:
    """Very experimental node to load images from the history of the server.

    Queue items without output are ignored in the count.
    """

    @classmethod
    def INPUT_TYPES(cls):
        return {
            "required": {
                "enable": ("BOOLEAN", {"default": True}),
                "count": ("INT", {"default": 1, "min": 0}),
                "offset": ("INT", {"default": 0, "min": -1e9, "max": 1e9}),
                "internal_count": ("INT", {"default": 0}),
            },
            "optional": {
                "passthrough_image": ("IMAGE",),
            },
        }

    RETURN_TYPES = ("IMAGE",)
    RETURN_NAMES = ("images",)
    CATEGORY = "mtb/animation"
    FUNCTION = "load_from_history"

    def load_from_history(
        self,
        *,
        enable=True,
        count=0,
        offset=0,
        internal_count=0,  # hacky way to invalidate the node
        passthrough_image=None,
    ):
        if not enable or count == 0:
            if passthrough_image is not None:
                log.debug("Using passthrough image")
                return (passthrough_image,)
            log.debug("Load from history is disabled for this iteration")
            return (torch.zeros(0),)
        frames = []

        base_url, port = get_server_info()

        history_url = f"http://{base_url}:{port}/history"
        log.debug(f"Fetching history from {history_url}")
        output = torch.zeros(0)
        with urllib.request.urlopen(history_url) as response:  # noqa: S310
            output = self.load_batch_frames(response, offset, count, frames)

        if output.size(0) == 0:
            log.warn("No output found in history")

        return (output,)

    def load_batch_frames(self, response, offset, count, frames):
        history = json.loads(response.read())

        output_images = []

        for run in history.values():
            for node_output in run["outputs"].values():
                if "images" in node_output:
                    for image in node_output["images"]:
                        image_data = get_image(
                            image["filename"],
                            image["subfolder"],
                            image["type"],
                        )
                        output_images.append(image_data)

        if not output_images:
            return torch.zeros(0)

        # Directly get desired range of images
        start_index = max(len(output_images) - offset - count, 0)
        end_index = len(output_images) - offset
        selected_images = output_images[start_index:end_index]

        frames = [Image.open(image) for image in selected_images]

        if not frames:
            return torch.zeros(0)
        elif len(frames) != count:
            log.warning(f"Expected {count} images, got {len(frames)} instead")

        return pil2tensor(frames)


class MTB_AnyToString:
    """Tries to take any input and convert it to a string."""

    @classmethod
    def INPUT_TYPES(cls):
        return {
<<<<<<< HEAD
            "required": {"value": ("*")},
=======
            "required": {"input": ("*",)},
>>>>>>> 8c629bee
        }

    RETURN_TYPES = ("STRING",)
    FUNCTION = "do_str"
    CATEGORY = "mtb/converters"

    def do_str(self, value):
        if isinstance(value, str):
            return (value,)
        elif isinstance(value, torch.Tensor):
            return (f"Tensor of shape {value.shape} and dtype {value.dtype}",)
        elif isinstance(value, Image.Image):
            return (f"PIL Image of size {value.size} and mode {value.mode}",)
        elif isinstance(value, np.ndarray):
            return (
                f"Numpy array of shape {value.shape} and dtype {value.dtype}",
            )

        elif isinstance(value, dict):
            return (
                f"Dictionary of {len(value)} items, with keys {value.keys()}",
            )

        else:
            log.debug(f"Falling back to string conversion of {value}")
            return (str(value),)


class MTB_StringReplace:
    """Basic string replacement."""

    """Basic string replacement."""

    @classmethod
    def INPUT_TYPES(cls):
        return {
            "required": {
                "string": ("STRING", {"forceInput": True}),
                "old": ("STRING", {"default": ""}),
                "new": ("STRING", {"default": ""}),
            }
        }

    FUNCTION = "replace_str"
    RETURN_TYPES = ("STRING",)
    CATEGORY = "mtb/string"

    def replace_str(self, string: str, old: str, new: str):
        log.debug(f"Current string: {string}")
        log.debug(f"Find string: {old}")
        log.debug(f"Replace string: {new}")

        string = string.replace(old, new)

        log.debug(f"New string: {string}")

        return (string,)


class MTB_MathExpression:
    """Node to evaluate a simple math expression string."""

    @classmethod
    def INPUT_TYPES(cls):
        return {
            "required": {
                "expression": ("STRING", {"default": "", "multiline": True}),
            }
        }

    FUNCTION = "eval_expression"
    RETURN_TYPES = ("FLOAT", "INT")
    RETURN_NAMES = ("result (float)", "result (int)")
    CATEGORY = "mtb/math"
    DESCRIPTION = (
        "evaluate a simple math expression string, only supports literal_eval"
    )

    def eval_expression(self, expression: str, **kwargs):
        from ast import literal_eval

        for key, value in kwargs.items():
            log.debug(f"Replacing placeholder <{key}> with value {value}")
            expression = expression.replace(f"<{key}>", str(value))

        result = -1
        try:
            result = literal_eval(expression)
        except SyntaxError as e:
            raise ValueError(
                f"The expression syntax is wrong '{expression}': {e}"
            ) from e

<<<<<<< HEAD
        except ValueError:
            try:
                expression = expression.replace("^", "**")
                result = eval(expression)  # noqa: S307
            except Exception as e:
                raise ValueError(
                    f"Error evaluating expression '{expression}': {e}"
                ) from e
=======
        except Exception as e:
            raise ValueError(
                f"Math expression only support literal_eval now: {e}"
            )
>>>>>>> 8c629bee

        return (result, int(result))


class MTB_FitNumber:
    """Fit the input float using a source and target range"""

    @classmethod
    def INPUT_TYPES(cls):
        return {
            "required": {
                "value": ("FLOAT", {"default": 0, "forceInput": True}),
                "clamp": ("BOOLEAN", {"default": False}),
                "source_min": (
                    "FLOAT",
                    {"default": 0.0, "step": 0.01, "min": -1e5},
                ),
                "source_max": (
                    "FLOAT",
                    {"default": 1.0, "step": 0.01, "min": -1e5},
                ),
                "target_min": (
                    "FLOAT",
                    {"default": 0.0, "step": 0.01, "min": -1e5},
                ),
                "target_max": (
                    "FLOAT",
                    {"default": 1.0, "step": 0.01, "min": -1e5},
                ),
                "easing": (
                    EASINGS,
                    {"default": "Linear"},
                ),
            }
        }

    FUNCTION = "set_range"
    RETURN_TYPES = ("FLOAT",)
    CATEGORY = "mtb/math"
    DESCRIPTION = "Fit the input float using a source and target range"

    def set_range(
        self,
        *,
        value: float,
        clamp: bool,
        source_min=0.0,
        source_max=1.0,
        target_min=0.0,
        target_max=1.0,
        easing="Linear",
    ):
        if source_min == source_max:
            normalized_value = 0
        else:
            normalized_value = (value - source_min) / (source_max - source_min)
        if clamp:
            normalized_value = max(min(normalized_value, 1), 0)

        eased_value = apply_easing(normalized_value, easing)

        # - Convert the eased value to the target range
        res = target_min + (target_max - target_min) * eased_value

        return (res,)


class MTB_ConcatImages:
    """Add images to batch."""

    RETURN_TYPES = ("IMAGE",)
    FUNCTION = "concatenate_tensors"
    CATEGORY = "mtb/image"

    @classmethod
    def INPUT_TYPES(cls):
        return {
            "required": {"reverse": ("BOOLEAN", {"default": False})},
            "optional": {
                "on_mismatch": (
                    ["Error", "Smallest", "Largest"],
                    {"default": "Smallest"},
                )
            },
        }

<<<<<<< HEAD
    def concatenate_tensors(self, *, reverse: bool, **kwargs):
        tensors = tuple(kwargs.values())
        batch_sizes = [tensor.size(0) for tensor in tensors]
=======
    def concatenate_tensors(
        self,
        reverse: bool,
        on_mismatch: str = "Smallest",
        **kwargs: torch.Tensor,
    ) -> tuple[torch.Tensor]:
        tensors = list(kwargs.values())

        if on_mismatch == "Error":
            shapes = [tensor.shape for tensor in tensors]
            if not all(shape == shapes[0] for shape in shapes):
                raise ValueError(
                    "All input tensors must have the same shape when on_mismatch is 'Error'."
                )
>>>>>>> 8c629bee

        else:
            import torch.nn.functional as F

            if on_mismatch == "Smallest":
                target_shape = min(
                    (tensor.shape for tensor in tensors),
                    key=lambda s: (s[1], s[2]),
                )
            else:  # on_mismatch == "Largest"
                target_shape = max(
                    (tensor.shape for tensor in tensors),
                    key=lambda s: (s[1], s[2]),
                )

            target_height, target_width = target_shape[1], target_shape[2]

            resized_tensors = []
            for tensor in tensors:
                if (
                    tensor.shape[1] != target_height
                    or tensor.shape[2] != target_width
                ):
                    resized_tensor = F.interpolate(
                        tensor.permute(0, 3, 1, 2),
                        size=(target_height, target_width),
                        mode="bilinear",
                        align_corners=False,
                    )
                    resized_tensor = resized_tensor.permute(0, 2, 3, 1)
                    resized_tensors.append(resized_tensor)
                else:
                    resized_tensors.append(tensor)

            tensors = resized_tensors

        concatenated = torch.cat(tensors, dim=0)

        return (concatenated,)


__nodes__ = [
    MTB_StringReplace,
    MTB_FitNumber,
    MTB_GetBatchFromHistory,
    MTB_AnyToString,
    MTB_ConcatImages,
    MTB_MathExpression,
    MTB_ToDevice,
    MTB_ApplyTextTemplate,
    MTB_MatchDimensions,
    MTB_AutoPanEquilateral,
    MTB_FloatsToFloat,
    MTB_FloatToFloats,
    MTB_FloatsToInts,
]<|MERGE_RESOLUTION|>--- conflicted
+++ resolved
@@ -419,11 +419,7 @@
     @classmethod
     def INPUT_TYPES(cls):
         return {
-<<<<<<< HEAD
-            "required": {"value": ("*")},
-=======
             "required": {"input": ("*",)},
->>>>>>> 8c629bee
         }
 
     RETURN_TYPES = ("STRING",)
@@ -517,7 +513,10 @@
                 f"The expression syntax is wrong '{expression}': {e}"
             ) from e
 
-<<<<<<< HEAD
+        except Exception as e:
+            raise ValueError(
+                f"Math expression only support literal_eval now: {e}"
+            )
         except ValueError:
             try:
                 expression = expression.replace("^", "**")
@@ -526,12 +525,6 @@
                 raise ValueError(
                     f"Error evaluating expression '{expression}': {e}"
                 ) from e
-=======
-        except Exception as e:
-            raise ValueError(
-                f"Math expression only support literal_eval now: {e}"
-            )
->>>>>>> 8c629bee
 
         return (result, int(result))
 
@@ -618,11 +611,6 @@
             },
         }
 
-<<<<<<< HEAD
-    def concatenate_tensors(self, *, reverse: bool, **kwargs):
-        tensors = tuple(kwargs.values())
-        batch_sizes = [tensor.size(0) for tensor in tensors]
-=======
     def concatenate_tensors(
         self,
         reverse: bool,
@@ -637,7 +625,6 @@
                 raise ValueError(
                     "All input tensors must have the same shape when on_mismatch is 'Error'."
                 )
->>>>>>> 8c629bee
 
         else:
             import torch.nn.functional as F
