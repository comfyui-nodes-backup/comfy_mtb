--- conflicted
+++ resolved
@@ -13,16 +13,11 @@
 from ..utils import get_model_path
 
 
-<<<<<<< HEAD
-class LoadFilmModel:
-    """Loads a FILM model."""
-=======
 class MTB_LoadFilmModel:
-    """Loads a FILM model
+    """Loads a FILM model.
 
     [DEPRECATED] Use ComfyUI-FrameInterpolation instead
     """
->>>>>>> 8c629bee
 
     @staticmethod
     def get_models() -> list[Path]:
@@ -63,16 +58,11 @@
         return (interpolator.Interpolator(model_path.as_posix(), None),)
 
 
-<<<<<<< HEAD
-class FilmInterpolation:
-    """Google Research FILM frame interpolation for large motion."""
-=======
 class MTB_FilmInterpolation:
-    """Google Research FILM frame interpolation for large motion
+    """Google Research FILM frame interpolation for large motion.
 
     [DEPRECATED] Use ComfyUI-FrameInterpolation instead
     """
->>>>>>> 8c629bee
 
     @classmethod
     def INPUT_TYPES(cls):
