import threading
from typing import cast

import qrcode
from PIL import Image

from ..log import log
from ..utils import comfy_dir, font_path, pil2tensor

# class MtbExamples:
#     """MTB Example Images"""

#     def __init__(self):
#         pass

#     @classmethod
#     @lru_cache(maxsize=1)
#     def get_root(cls):
#         return here / "examples" / "samples"

#     @classmethod
#     def INPUT_TYPES(cls):
#         input_dir = cls.get_root()
#         files = [f.name for f in input_dir.iterdir() if f.is_file()]
#         return {
#             "required": {"image": (sorted(files),)},
#         }

#     RETURN_TYPES = ("IMAGE", "MASK")
#     FUNCTION = "do_mtb_examples"
#     CATEGORY = "fun"

#     def do_mtb_examples(self, image, index):
#         image_path = (self.get_root() / image).as_posix()

#         i = Image.open(image_path)
#         i = ImageOps.exif_transpose(i)
#         image = i.convert("RGB")
#         image = np.array(image).astype(np.float32) / 255.0
#         image = torch.from_numpy(image)[None,]
#         if "A" in i.getbands():
#             mask = np.array(i.getchannel("A")).astype(np.float32) / 255.0
#             mask = 1.0 - torch.from_numpy(mask)
#         else:
#             mask = torch.zeros((64, 64), dtype=torch.float32, device="cpu")
#         return (image, mask)

#     @classmethod
#     def IS_CHANGED(cls, image):
#         image_path = (cls.get_root() / image).as_posix()

#         m = hashlib.sha256()
#         with open(image_path, "rb") as f:
#             m.update(f.read())
#         return m.digest().hex()


class UnsplashImage:
    """Unsplash Image given a keyword and a size"""

    @classmethod
    def INPUT_TYPES(cls):
        return {
            "required": {
                "width": (
                    "INT",
                    {"default": 512, "max": 8096, "min": 0, "step": 1},
                ),
                "height": (
                    "INT",
                    {"default": 512, "max": 8096, "min": 0, "step": 1},
                ),
                "random_seed": (
                    "INT",
                    {"default": 0, "max": 1e5, "min": 0, "step": 1},
                ),
            },
            "optional": {
                "keyword": ("STRING", {"default": "nature"}),
            },
        }

    RETURN_TYPES = ("IMAGE",)
    FUNCTION = "do_unsplash_image"
    CATEGORY = "mtb/generate"

    def do_unsplash_image(self, width, height, random_seed, keyword=None):
        import io

        import requests

        base_url = "https://source.unsplash.com/random/"

        if width and height:
            base_url += f"/{width}x{height}"

        if keyword:
            keyword = keyword.replace(" ", "%20")
            base_url += f"?{keyword}&{random_seed}"
        else:
            base_url += f"?&{random_seed}"
        try:
            log.debug(f"Getting unsplash image from {base_url}")
            response = requests.get(base_url)
            response.raise_for_status()

            image = Image.open(io.BytesIO(response.content))
            return (
                pil2tensor(
                    image,
                ),
            )

        except requests.exceptions.RequestException as e:
            print("Error retrieving image:", e)
            return (None,)


class QrCode:
    """Basic QR Code generator"""

    @classmethod
    def INPUT_TYPES(cls):
        return {
            "required": {
                "url": ("STRING", {"default": "https://www.github.com"}),
                "width": (
                    "INT",
                    {"default": 256, "max": 8096, "min": 0, "step": 1},
                ),
                "height": (
                    "INT",
                    {"default": 256, "max": 8096, "min": 0, "step": 1},
                ),
                "error_correct": (("L", "M", "Q", "H"), {"default": "L"}),
                "box_size": (
                    "INT",
                    {"default": 10, "max": 8096, "min": 0, "step": 1},
                ),
                "border": (
                    "INT",
                    {"default": 4, "max": 8096, "min": 0, "step": 1},
                ),
                "invert": (("BOOLEAN",), {"default": False}),
            }
        }

    RETURN_TYPES = ("IMAGE",)
    FUNCTION = "do_qr"
    CATEGORY = "mtb/generate"

    def do_qr(
        self, url, width, height, error_correct, box_size, border, invert
    ):
        log.warning(
            "This node will soon be deprecated, there are much better alternatives like https://github.com/coreyryanhanson/comfy-qr"
        )
        if error_correct == "L" or error_correct not in ["M", "Q", "H"]:
            error_correct = qrcode.constants.ERROR_CORRECT_L
        elif error_correct == "M":
            error_correct = qrcode.constants.ERROR_CORRECT_M
        elif error_correct == "Q":
            error_correct = qrcode.constants.ERROR_CORRECT_Q
        else:
            error_correct = qrcode.constants.ERROR_CORRECT_H

        qr = qrcode.QRCode(
            version=1,
            error_correction=error_correct,
            box_size=box_size,
            border=border,
        )
        qr.add_data(url)
        qr.make(fit=True)

        back_color = (255, 255, 255) if invert else (0, 0, 0)
        fill_color = (0, 0, 0) if invert else (255, 255, 255)

        code = img = qr.make_image(
            back_color=back_color, fill_color=fill_color
        )

        # that we now resize without filtering
        code = code.resize((width, height), Image.NEAREST)

        return (pil2tensor(code),)


def bbox_dim(bbox):
    left, upper, right, lower = bbox
    width = right - left
    height = lower - upper
    return width, height


# TODO: Auto install the base font to ComfyUI/fonts


class MTB_TextToImage:
    """Utils to convert text to image using a font.

    The tool looks for any .ttf file in the Comfy folder hierarchy.
    """

    fonts = {}

    def __init__(self):
        # - This is executed when the graph is executed,
        # - we could conditionaly reload fonts there
        pass

    @classmethod
    def CACHE_FONTS(cls):
        font_extensions = ["*.ttf", "*.otf", "*.woff", "*.woff2", "*.eot"]
        fonts = [font_path]

        for extension in font_extensions:
            try:
                if comfy_dir.exists():
                    fonts.extend(comfy_dir.glob(f"fonts/**/{extension}"))
                else:
                    log.warn(f"Directory {comfy_dir} does not exist.")
            except Exception as e:
                log.error(f"Error during font caching: {e}")

        for font in fonts:
            log.debug(f"Adding font {font}")
            MTB_TextToImage.fonts[font.stem] = font.as_posix()

    @classmethod
    def INPUT_TYPES(cls):
        if not cls.fonts:
            cls.CACHE_FONTS()
        else:
            log.debug(f"Using cached fonts (count: {len(cls.fonts)})")
        return {
            "required": {
                "text": (
                    "STRING",
                    {"default": "Hello world!"},
                ),
                "font": ((sorted(cls.fonts.keys())),),
                "wrap": ("BOOLEAN", {"default": True}),
                "trim": ("BOOLEAN", {"default": True}),
                "line_height": (
                    "FLOAT",
                    {"default": 1.0, "min": 0, "step": 0.1},
                ),
                "font_size": (
                    "INT",
                    {"default": 32, "min": 1, "max": 2500, "step": 1},
                ),
                "width": (
                    "INT",
                    {"default": 512, "min": 1, "max": 8096, "step": 1},
                ),
                "height": (
                    "INT",
                    {"default": 512, "min": 1, "max": 8096, "step": 1},
                ),
                "color": (
                    "COLOR",
                    {"default": "#000000"},
                ),
                "background": (
                    "COLOR",
                    {"default": "#FFFFFF"},
                ),
                "h_align": (("left", "center", "right"), {"default": "left"}),
                "v_align": (("top", "center", "bottom"), {"default": "top"}),
                "h_offset": (
                    "INT",
                    {"default": 0, "min": 0, "max": 8096, "step": 1},
                ),
                "v_offset": (
                    "INT",
                    {"default": 0, "min": 0, "max": 8096, "step": 1},
                ),
                "h_coverage": (
                    "INT",
                    {"default": 100, "min": 1, "max": 100, "step": 1},
                ),
            }
        }

    RETURN_TYPES = ("IMAGE",)
    RETURN_NAMES = ("image",)
    FUNCTION = "text_to_image"
    CATEGORY = "mtb/generate"

    def text_to_image(
        self,
        text: str,
        font,
        wrap,
        trim,
        line_height,
        font_size,
        width,
        height,
        color,
        background,
        h_align="left",
        v_align="top",
        h_offset=0,
        v_offset=0,
        h_coverage=100,
    ):
        import textwrap

        from PIL import Image, ImageDraw, ImageFont

        font_path = self.fonts[font]

        text = (
            text.encode("ascii", "ignore").decode().strip() if trim else text
        )
        # Handle word wrapping
        if wrap:
            wrap_width = (((width / 100) * h_coverage) / font_size) * 2
            lines = textwrap.wrap(text, width=wrap_width)
        else:
            lines = [text]
        font = ImageFont.truetype(font_path, size=font_size)
        log.debug(f"Lines: {lines}")
        img = Image.new("RGBA", (width, height), background)
        draw = ImageDraw.Draw(img)

        line_height_px = line_height * font_size

        # Vertical alignment
        if v_align == "top":
            y_text = v_offset
        elif v_align == "center":
            y_text = ((height - (line_height_px * len(lines))) // 2) + v_offset
        else:  # bottom
            y_text = (height - (line_height_px * len(lines))) - v_offset

        def get_width(line):
            if hasattr(font, "getsize"):
                return font.getsize(line)[0]
            else:
                return font.getlength(line)

        # Draw each line of text
        for line in lines:
            line_width = get_width(line)
            # Horizontal alignment
            if h_align == "left":
                x_text = h_offset
            elif h_align == "center":
                x_text = ((width - line_width) // 2) + h_offset
            else:  # right
                x_text = (width - line_width) - h_offset

            draw.text((x_text, y_text), line, fill=color, font=font)
            y_text += line_height_px

        return (pil2tensor(img),)


class UvMap:
    """Generates a UV Map tensor given a widht and height"""

    @classmethod
    def INPUT_TYPES(cls):
        return {
            "required": {
                "width": (
                    "INT",
                    {"default": 512, "min": 1, "max": 8096, "step": 1},
                ),
                "height": (
                    "INT",
                    {"default": 512, "min": 1, "max": 8096, "step": 1},
                ),
            }
        }

    RETURN_TYPES = ("UV_MAP",)
    RETURN_NAMES = ("uv_map",)
    FUNCTION = "create_uv_map"
    CATEGORY = "mtb/generate"

    def create_uv_map(self, width, height):
        return (create_uv_map_tensor(width, height),)


__nodes__ = [
    QrCode,
    UnsplashImage,
<<<<<<< HEAD
    TextToImage,
    UvMap,
=======
    MTB_TextToImage,
>>>>>>> ba73fc6a
    #  MtbExamples,
]<|MERGE_RESOLUTION|>--- conflicted
+++ resolved
@@ -389,11 +389,6 @@
 __nodes__ = [
     QrCode,
     UnsplashImage,
-<<<<<<< HEAD
-    TextToImage,
-    UvMap,
-=======
     MTB_TextToImage,
->>>>>>> ba73fc6a
     #  MtbExamples,
 ]