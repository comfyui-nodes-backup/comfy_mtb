onnxruntime-gpu==1.15.1
imageio===2.28.1
qrcode[pil]
numpy==1.23.5
rembg==2.0.37
# on windows non WSL 2.10 is the last version with GPU support
tensorflow<2.11.0; platform_system == "Windows"
tb-nightly==2.12.0a20230126; platform_system == "Windows"
tensorflow; platform_system != "Windows"
# the old tf version on windows comes with a breaking protobuf version
protobuf==3.19.6
gdown @ git+https://github.com/melMass/gdown@main
<<<<<<< HEAD
pytoshop
=======
mmdet==3.0.0
facexlib==0.3.0
>>>>>>> c2377374
<|MERGE_RESOLUTION|>--- conflicted
+++ resolved
@@ -10,9 +10,6 @@
 # the old tf version on windows comes with a breaking protobuf version
 protobuf==3.19.6
 gdown @ git+https://github.com/melMass/gdown@main
-<<<<<<< HEAD
 pytoshop
-=======
 mmdet==3.0.0
-facexlib==0.3.0
->>>>>>> c2377374
+facexlib==0.3.0